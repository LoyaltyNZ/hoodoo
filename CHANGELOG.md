# Hoodoo v3.x

## 3.5.5

<<<<<<< HEAD
Automated Monthly Patching Mar24
- Gems updated:
  - bigdecimal 3.1.7 (was 3.1.6) with native extensions
  - rack 2.2.9 (was 2.2.8.1)
  - i18n 1.14.4 (was 1.14.1)
  - rdoc 6.5.1.1 (was 6.5.0)
=======
- Removed the `Hoodoo::Services::Middleware::Middleware#has_memcached? is deprecated - use #has_session_store?` deprecation warning. The `has_memcached?` method is still in use within the library and only once that has been resolved, will the deprecation warning can be re-introduced.
- Updated rdoc gem to fix security vulnerabilities.
>>>>>>> 82e7c00b

## 3.5.4

Automated Monthly Patching Mar24
- Gems updated:
  - bigdecimal 3.1.6 (was 3.1.5) with native extensions
  - rack 2.2.8.1 (was 2.2.8)
  - dalli 3.2.8 (was 3.2.7)
  - diff-lcs 1.5.1 (was 1.5.0)
  - drb 2.2.1 (was 2.2.0)
  - pg 1.5.6 (was 1.5.4) with native extensions
  - rspec-support 3.12.2 (was 3.12.1)
  - rspec-core 3.12.3 (was 3.12.2)
  - rspec-expectations 3.12.4 (was 3.12.3)
  - rspec-mocks 3.12.7 (was 3.12.6)
  - activesupport 7.0.8.1 (was 7.0.8)
  - activemodel 7.0.8.1 (was 7.0.8)
  - activerecord 7.0.8.1 (was 7.0.8)
  - crack 0.4.6 (was 0.4.5)

## 3.5.3

- Updated ruby to 3.3.0

## 3.5.2

Automated Monthly Patching Feb24
- Gems updated:
  - diff-lcs 1.5.1 (was 1.5.0)
  - rspec-support 3.12.2 (was 3.12.1)
  - rspec-core 3.12.3 (was 3.12.2)
  - rspec-expectations 3.12.4 (was 3.12.3)
  - rspec-mocks 3.12.7 (was 3.12.6)

## 3.5.1

Automated Monthly Patching Jan24
- Gems updated:
  - concurrent-ruby 1.2.3 (was 1.2.2)
  - dalli 3.2.7 (was 3.2.6)
  - simplecov-rcov 0.3.7 (was 0.3.3)

## 3.5.0

- Updated `Caller` resource schema, added `authentication_secret_parameter_store_path` - [FT-4004](https://loyaltynz.atlassian.net/browse/FT-4004)

## 3.4.3

Automated Monthly Patching Jan24
- Gems updated:
  - addressable 2.8.6 (was 2.8.5)
  - psych 5.1.2 (was 5.1.1.1) with native extensions

## 3.4.2

Automated Monthly Patching Dec23
- Gems updated:
  - public_suffix 5.0.4 (was 5.0.3)
  - stringio 3.0.9 (was 3.0.8) with native extensions

## 3.4.1

Automated Monthly Patching Nov23
- Gems updated:
  - ffi 1.16.3 (was 1.16.2) with native extensions
  - psych 5.1.1.1 (was 5.1.0) with native extensions
  - irb 1.8.3 (was 1.8.1)

## 3.4.0

- Requires ddtrace gem 1.0 or better [DS-3791](https://loyaltynz.atlassian.net/browse/DS-3791)
  - Applications will need to update their Gems to match, see the [Upgrade guide](https://github.com/DataDog/dd-trace-rb/blob/master/docs/UpgradeGuide.md#1.0-configuration-requires) for help.
- Added support for debugging specs from inside VSCode.

## 3.3.3

Automated Monthly Patching Oct23
- Gems updated:
  - dalli 3.2.6 (was 3.2.5)
  - timecop 0.9.8 (was 0.9.6)
  - activesupport 7.0.8 (was 7.0.6)
  - simplecov-rcov 0.3.3 (was 0.3.1)
  - activemodel 7.0.8 (was 7.0.6)
  - activerecord 7.0.8 (was 7.0.6)

## 3.3.2

Automated Monthly Patching Aug23
- Gems updated:
  - rack 2.2.8 (was 2.2.7)
  - rexml 3.2.6 (was 3.2.5)
  - addressable 2.8.5 (was 2.8.4)
  - rspec-mocks 3.12.6 (was 3.12.5)

## 3.3.1

- Support ruby `3.1.2` - [DS-3525](https://loyaltynz.atlassian.net/browse/DS-3525)

## 3.3.0

- Replace gem `le` with `r7insight` - [DS-3525](https://loyaltynz.atlassian.net/browse/DS-3525)
  - Callers must include  the `r7insight` gem instead of `le` gem in their `Gemfile`

## 3.2.9

- Update ruby-version to `3.2.2` [FT-3182](https://loyaltynz.atlassian.net/browse/FT-3182)

## 3.2.8

Automated Monthly Patching Jul23
- Gems updated:
  - rspec-support 3.12.1 (was 3.12.0)
  - activesupport 7.0.6 (was 7.0.5)
  - activemodel 7.0.6 (was 7.0.5)
  - activerecord 7.0.6 (was 7.0.5)

## 3.2.7

Automated Monthly Patching Jun23
- Gems updated:
  - thor 1.2.2 (was 1.2.1)
  - activesupport 7.0.5 (was 7.0.4.3)
  - activemodel 7.0.5 (was 7.0.4.3)
  - activerecord 7.0.5 (was 7.0.4.3)

## 3.2.6

Automated Monthly Patching May23
- Gems updated:
  - rack 2.2.7 (was 2.2.6.4)
  - addressable 2.8.4 (was 2.8.3)
  - rspec-core 3.12.2 (was 3.12.1)
  - rspec-expectations 3.12.3 (was 3.12.2)

## 3.2.5

Automated Monthly Patching Apr23
- Gems updated:
  - addressable 2.8.3 (was 2.8.2)

## 3.2.4

Automated Monthly Patching Apr23
- Gems updated:
  - addressable 2.8.2 (was 2.8.1)
  - rspec-mocks 3.12.5 (was 3.12.4)

## 3.2.3

Automated Monthly Patching Mar23
- Gems updated:
  - rack 2.2.6.4 (was 2.2.6.2)
  - pg 1.4.6 (was 1.4.5) with native extensions
  - rspec-mocks 3.12.4 (was 3.12.3)
  - activesupport 7.0.4.3 (was 7.0.4.2)
  - activemodel 7.0.4.3 (was 7.0.4.2)
  - activerecord 7.0.4.3 (was 7.0.4.2)

## 3.2.2

Automated Monthly Patching Feb23
- Gems updated:
  - dalli 3.2.4 (was 3.2.3)
  - redis 4.8.1 (was 4.8.0)
  - rspec-core 3.12.1 (was 3.12.0)
  - tzinfo 2.0.6 (was 2.0.5)
  - activesupport 7.0.4.2 (was 7.0.4.1)
  - activemodel 7.0.4.2 (was 7.0.4.1)
  - activerecord 7.0.4.2 (was 7.0.4.1)

## 3.2.1 (2023-01-19)

- Monthly patches. [DS-2849](https://loyaltynz.atlassian.net/browse/DS-2849)

## 3.2.0 (2023-01-09)

- Updated `dalli` gem requirements to disallow 2.7.x. [DS-2723](https://loyaltynz.atlassian.net/browse/DS-2723)

## 3.1.7 (2022-11-22)

- Updated `dalli` from 2.x to 3.x, to fix security vulnerabilities. [DS-2779](https://loyaltynz.atlassian.net/browse/DS-2779)

## 3.1.6 (2022-10-04)

- Updated docs for 'downstream_error' added in v3.1.5 [FT-1114](https://loyaltynz.atlassian.net/browse/FT-1114)

## 3.1.5 (2022-09-29)

- Add 'downstream_error' to error_descriptions [FT-1114](https://loyaltynz.atlassian.net/browse/FT-1114)

## 3.1.4 (2022-08-02)

- Fix rdoc generation. Removed refences to sdoc gem which has security vulnerabilities. [FT-1253](https://loyaltynz.atlassian.net/browse/FT-1253)
- Updated `rack` and `activerecord` gems to fix security vulnerabilities.

## 3.1.3 (2022-04-27)

- Introduces guideline steps about how-to deploy a `Hoodoo` release to Rubygems [DS-2034](https://loyaltynz.atlassian.net/browse/DS-2034)

## 3.1.2 (2022-04-26)

- Testing `Hoodoo` release [DS-2034](https://loyaltynz.atlassian.net/browse/DS-2034)

## 3.1.1 (2022-04-19)

- Tagging `Hoodoo` [DS-2034](https://loyaltynz.atlassian.net/browse/DS-2034)

## 3.1.0 (2022-04-07)

- Update ruby-version to 3.1.0 [DS-2034](https://loyaltynz.atlassian.net/browse/DS-2034)
- Update `Bundler` to 2.3.10
- Update `Rspec` to 3.11
- Update other general gems in patch level

## 3.0.1 (2022-02-16)

- Fixed travis false positive build and broken specs [DS-1930](https://loyaltynz.atlassian.net/browse/DS-1930)

## 3.0.0 (2022-02-01)

- Update ruby-version to 2.7.3
- Update `activerecord` [DS-1484](https://loyaltynz.atlassian.net/browse/DS-1484)
- Removes support for ruby versions < 2.7.3

# Hoodoo v2.x

## 2.12.11 (2021-11-30)

- Update `Postgres` to version 13.3 [FT-811](https://loyaltynz.atlassian.net/browse/FT-811)

## 2.12.10 (2021-09-20)

- Fix travis release to limit publishing build to a single `ruby` version.

## 2.12.9 (2021-09-07)

- Add HTTP Header [X-Disable-Downstream-Sync](./docs/api_specification#http_x_disable_downstream_sync)

## 2.12.8 (2021-05-31)

- bundle update to fix security vulnerability [CVE-2021-31799](https://www.ruby-lang.org/en/news/2021/05/02/os-command-injection-in-rdoc/)
- Set $SAFE = 0 to disable taint tracking and keep the behaviour consistent between older ruby versions & 2.7+

## 2.12.7 (2021-02-12)

- If an exception occurs while logging a message, pretty print the object that caused the error to stderr, so that callers have more context for troubleshooting.
- Maintenance Travis migrated to use travis-ci.com
- bundle update `activerecord` to fix security vulnerability `CVE-2021-22880`.

## 2.12.6 (2020-11-10)

- Update examples for encoding search value
- Bundle audit update and fixed broken specs after rack update
- Remove ruby 2.2 from support matrix

## 2.12.5 (2020-01-10)

- Increase logged payload size in the `Middleware` to ensure payload data is not lost from the logs.
- Maintenance bundle update

## 2.12.4 (2019-11-15)

- Add `updated_at` to common resource schema fields.

## 2.12.3 (2019-11-12)

- Bug fix, removed dependency on the Rails `blank?` method.

## 2.12.2 (2019-07-11)

- Support `hash` as a valid property type for keys.

## 2.12.1 (2019-02-22)

- Disallows calls to `show` with `nil` identifiers. Previously these got interpreted as `list` calls; now they return `404 Not Found`.

## 2.12.0 (2018-12-17)

- Extends [Session](https://cdn.rawgit.com/LoyaltyNZ/hoodoo/master/docs/rdoc/classes/Hoodoo/Services/Session.html) storage functionality to allow use of any supported [TransientStore](https://cdn.rawgit.com/LoyaltyNZ/hoodoo/master/docs/rdoc/classes/Hoodoo/TransientStore.html) storage engine. Previously, Hoodoo only supported session storage through `memcached`.

  - For code driving the session engine directly, this release deprecates the specific `memcached` options key `:memcached_host` in [Hoodoo::Services::Session#initialize](https://cdn.rawgit.com/LoyaltyNZ/hoodoo/master/docs/rdoc/classes/Hoodoo/Services/Session.html#method-c-new) and replaces it with more technology agnostic options keys `:storage_host_uri` and `:storage_engine`.

  - In the middleware, session storage details can be set by services via new environment variables `SESSION_STORE_ENGINE` and `SESSION_STORE_URI`. See the RDoc documentation for new class methods [`#session_store_engine`](https://cdn.rawgit.com/LoyaltyNZ/hoodoo/master/docs/rdoc/classes/Hoodoo/Services/Middleware.html#method-c-session_store_engine) and [`#session_store_uri`](https://cdn.rawgit.com/LoyaltyNZ/hoodoo/master/docs/rdoc/classes/Hoodoo/Services/Middleware.html#method-c-session_store_uri) for details; this pair of methods replaces the now-deprecated [`#memcached_host`](https://cdn.rawgit.com/LoyaltyNZ/hoodoo/master/docs/rdoc/classes/Hoodoo/Services/Middleware.html#method-c-memcached_host), though this continues to be supported for backwards compatibility.

    For example, this configures a Redis engine:

    ```ruby
    ENV[ 'SESSION_STORE_ENGINE' ] = 'redis'
    ENV[ 'SESSION_STORE_URI'    ] = 'https://example.com:4567'
    ```

    ...while this configures a mirrored Redis and Memcached strategy:

    ```ruby
    ENV[ 'SESSION_STORE_ENGINE' ] = 'redis_memcached_mirror'
    ENV[ 'SESSION_STORE_URI'    ] = "{\"memcached\": \"localhost:11211\", \"redis\": \"redis://localhost:6379\"}"
    ```

  - New enquiry class method [`#has_session_store?`](https://cdn.rawgit.com/LoyaltyNZ/hoodoo/master/docs/rdoc/classes/Hoodoo/Services/Middleware.html#method-c-has_session_store-3F) replaces now-deprecated [`#has_memcached?`](https://cdn.rawgit.com/LoyaltyNZ/hoodoo/master/docs/rdoc/classes/Hoodoo/Services/Middleware.html#method-c-has_memcached-3F), though this also continues to be supported for backwards compatibility.

  - Memcached is used by default when the new environment variables are unset, making this a non-breaking change via fallback to old behaviour.

## 2.11.1 (2018-12-12)

- Hoodoo v2.0.0's release back in 2017 included a requirement to use Rack 2 or later. While this is important for security reasons on anything using the Hoodoo middleware, it does meant that software using just the _client_ or other non-middleware gem components is forced to use Rack 2 as well. This constraint has been relaxed, though _caveat emptor_; if writing a service, it'll be up to you to ensure Rack 2 is present.

## 2.11.0 (2018-12-12)

- Moved the [Hoodoo::ActiveRecord::ErrorMapping](https://cdn.rawgit.com/LoyaltyNZ/hoodoo/master/docs/rdoc/classes/Hoodoo/ActiveRecord/ErrorMapping.html) mixin core mapping code out to support method [Hoodoo::ActiveRecord::Support#translate_errors_on](https://cdn.rawgit.com/LoyaltyNZ/hoodoo/master/docs/rdoc/classes/Hoodoo/ActiveRecord/Support.html#method-c-translate_errors_on) so that it can be called for arbitrary ActiveRecord model instances, whether or not they use the Hoodoo error mapping mixin.

## 2.10.0 (2018-12-04)

- Allows [Hoodoo::Utilities.is_in_future?](https://cdn.rawgit.com/LoyaltyNZ/hoodoo/master/docs/rdoc/classes/Hoodoo/Utilities.html#method-c-is_in_future-3F) to compare a timestamp against a timestamp other than `DateTime.now` (e.g. for backdated context).
- Maintenance `bundle update`.

## 2.9.0 (2018-08-21)

- Support wildcards in [identity maps](https://github.com/LoyaltyNZ/hoodoo/blob/master/docs/api_specification/README.md#caller.resource.interface.identity_maps) - as well as an Array of permitted values, the string `"*"` can be used as a permit-all wildcard. This is obviously as dangerous as it is powerful and should only be used with great caution.

## 2.8.0 (2018-08-07)

- New "feature" of sorts, for [`#new_in`](https://cdn.rawgit.com/LoyaltyNZ/hoodoo/master/docs/rdoc/classes/Hoodoo/ActiveRecord/Creator/ClassMethods.html#method-i-new_in) - it no longer requires manual or automated dating support to be included or enabled. Setting the `created_at` value of a resource can have use cases outside of the need to support historic representations.

## 2.7.0 (2018-08-06)

- General maintenance pass, updating development and runtime dependencies and including `bundle-audit`.

## 2.6.1 (2018-06-01)

- Fix edge case in `enumerate_all` method within [Hoodoo::Client::PaginatedEnumeration](https://cdn.rawgit.com/LoyaltyNZ/hoodoo/master/docs/rdoc/classes/Hoodoo/Client/PaginatedEnumeration.html) which caused bad behaviour should the caller use key `:offset` (Symbol) rather than `"offset"` (String) in a `#list` call's query options Hash.

## 2.6.0 (2018-05-23)

- Add in a security exemption mechanism to the ActiveRecord security layer. The options passed into [Hoodoo::ActiveRecord::Secure::ClassMethods#secure_with](https://cdn.rawgit.com/LoyaltyNZ/hoodoo/master/docs/rdoc/classes/Hoodoo/ActiveRecord/Secure/ClassMethods.html#method-i-secure_with) now accept an exemptions key described in a subsection under the main [Hoodoo::ActiveRecord::Secure::ClassMethods#secure](https://cdn.rawgit.com/LoyaltyNZ/hoodoo/master/docs/rdoc/classes/Hoodoo/ActiveRecord/Secure/ClassMethods.html#method-i-secure) method documentation.
- This mechanism allows **with due caution** wildcards and similar to be used in the session layer, which is very useful for superuser-like Caller scopes. Long lists of must-match values would not need to be maintained nor would there be a risk of scalability issues arising from very large SQL queries. A wildcard in the security layer is extremely powerful but equally dangerous, so this is something only to be used after very careful consideration.
- The new security features above are based around Procs which get called with relevant session scoping values and indicate via a boolean value whether or not the data qualifies for an exemption. An example is checking a field from session scope to see if there is a wildcard character present. For convenience, the [Hoodoo::ActiveRecord::Secure](https://cdn.rawgit.com/LoyaltyNZ/hoodoo/master/docs/rdoc/classes/Hoodoo/ActiveRecord/Secure.html) module defines Object-equals-asterisk and Array-includes-asterisk exemption Procs in constants `OBJECT_EQLS_STAR` and `ENUMERABLE_INCLUDES_STAR` respectively.
- If these are unsuitable, the new [Hoodoo::ActiveRecord::Secure::SecurityHelper](https://cdn.rawgit.com/LoyaltyNZ/hoodoo/master/hoodoo/docs/rdoc/classes/Hoodoo/ActiveRecord/Finder/SecurityHelper.html) module provides various constructor methods to assist with Proc creation. If none of these are suitable either, please examine the implementation of the methods in order to understand how to write a robust custom Proc by hand.
- New alias of `#update_in` for [Hoodoo::ActiveRecord::Writer::ClassMethods#persist_in](https://cdn.rawgit.com/LoyaltyNZ/hoodoo/master/docs/rdoc/classes/Hoodoo/ActiveRecord/Writer/ClassMethods.html#method-i-persist_in) (and the [instance equivalent](https://cdn.rawgit.com/LoyaltyNZ/hoodoo/master/docs/rdoc/classes/Hoodoo/ActiveRecord/Writer.html#method-i-persist_in)). This is syntax sugar. It was added because authors of `#update` methods in resource implementation classes may find this a more natural name to use (and more discoverable in the documentation).
- New alias of `#endpoint` for [Hoodoo::Client#resource](https://cdn.rawgit.com/LoyaltyNZ/hoodoo/master/docs/rdoc/classes/Hoodoo/Client.html#method-i-resource) and the inter-resource call equivalent, [Hoodoo::Services::Context#resource](https://cdn.rawgit.com/LoyaltyNZ/hoodoo/master/docs/rdoc/classes/Hoodoo/Services/Context.html#method-i-resource). This is syntax sugar. It was added becuse callers may prefer to think of the method as providing an object that's basically a proxy for the resource implementation, or an endpoint that lets one talk to the resource implementation. The name of the method used is up to the caller's preference.

## 2.5.1 (2018-05-18)

- The hash in the implementation for v2.5.0 was not directly compatible with passing into a Hoodoo endpoint for things like proxying calls; this made it clumsy, when it was meant to assist. Fixed this, though it does mean anyone already using the code will have to update their implementation.

## 2.5.0 (2018-05-17)

- Added [`Hoodoo::Services::Request::ListParameters#to_h`](https://cdn.rawgit.com/LoyaltyNZ/hoodoo/master/docs/rdoc/classes/Hoodoo/Services/Request/ListParameters.html#method-i-to_h) and [`Hoodoo::Servics::Request::ListParameters#from_h!`](https://cdn.rawgit.com/LoyaltyNZ/hoodoo/master/docs/rdoc/classes/Hoodoo/Services/Request/ListParameters.html#method-i-from_h-21) to assist various scenarios when dealing with search and filter data in `#list` implementations.

## 2.4.3 (2018-05-10)

- Relaxing alchemy-flux constraint for development and test to use the latest [Alchemy Flux](http://loyaltynz.github.io/alchemy-flux/doc/index.html).
- Maintenance `bundle update` for the latest [Alchemy Flux](http://loyaltynz.github.io/alchemy-flux/doc/index.html).

## 2.4.2 (2018-04-30)

- Maintenance `bundle update`.
- Allow Date instances to be passed to [`Hoodoo::Utilities::rationalise_datetime`](https://cdn.rawgit.com/LoyaltyNZ/hoodoo/master/docs/rdoc/classes/Hoodoo/Utilities.html#method-c-rationalise_datetime).

## 2.4.1 (2018-04-13)

- Maintenance `bundle update`.
- Fixes a `Hoodoo::Client` bug with the Errors resource. Any JSON response with `Errors` in `kind` was promoted to an error-like condition internally, but when dealing with an endpoint that actually _implements the Errors resource interface_ then you expect to get such payloads back for non-error conditions. Fixed by simply also checking the HTTP status code in the HTTP-endpoint-like base class underneath the client system. Proof-of-bug (and of fix) tests added.

## 2.4.0 (2018-03-21)

- Add the interaction ID to Datadog tracing [as span `interaction.id`](https://github.com/LoyaltyNZ/hoodoo/pull/248/files#diff-fd75040abee557d577b5765501df2550).
- Maintenance `bundle update`.
- Fix in presenter layer wherein rendering would fail unless `::ActiveRecord::Base` is defined.
- Fix routing expressions to anchor accidental ambiguous routes to start of path (e.g. `/1/Foo/1/Bar` where both resources exist will now correctly route to v1 of `Foo` with `1` and `Bar` treated as URI path components).
- Bump development dependency of PostgreSQL gem `pg` to version 1.x; PostgreSQL 9.2 or later required; see the gem's [change history](https://bitbucket.org/ged/ruby-pg/src/d8734ec382c9af8bd8bbe062d3668c93dd4ecf5b/History.rdoc?at=default&fileviewer=file-view-default) for more information.

## 2.3.0 (2018-02-22)

- Maintenance `bundle update`.
- Introduces environment variable [`HOODOO_CLOCK_DRIFT_TOLERANCE`](http://loyaltynz.github.io/hoodoo/guides_1000_env_vars.html#hoodoo_clock_drift_tolerance) and related method [`Hoodoo::Utilities::is_in_future?`](https://cdn.rawgit.com/LoyaltyNZ/hoodoo/master/docs/rdoc/classes/Hoodoo/Utilities.html#method-c-is_in_future-3F).
- Internal caching for a few more environment variables, yielding a small performance improvement.

## 2.2.3 (2018-02-19)

General maintenance update and test matrix support for Ruby 2.5.0. No core function changes, fixes or new features.

## 2.2.2 (2017-11-16)

Fixes long-standing bug in the "decimal" type used in the presenter layer. This previously expected quantities to be presented as BigDecimal objects, but JSON contains no Types that would be converted to such by Ruby; decimals would never validate. Fixed by instead expecting a String with regular expression check; test coverage updated.

Valid decimal strings can have any amount of leading or trailing space, be positive or negative and in simple (e.g. `"-12.45"`) or scientific (e.g. `"-0.1245e2"`) notation.

## 2.2.1 (2017-11-10)

We are very grateful for the fast fix of the Airbrake Ruby frozen Hash modification problems described for Hoodoo v2.2.0 below. Hoodoo's development mode `gemspec` has been updated to require v2.6.0 or later of Airbrake Ruby and the internal Hash duplication workaround has been removed.

- Airbrake Ruby [PR 283](https://github.com/airbrake/airbrake-ruby/pull/283) (now merged)

## 2.2.0 (2017-11-09)

Exception handling abstraction fix - work around Airbrake 6/7 bug which causes it to attempt to modify frozen objects under certain circumstances. See:

- Airbrake Ruby [Issue 281](https://github.com/airbrake/airbrake-ruby/issues/281)
- Airbrake Ruby [PR 283](https://github.com/airbrake/airbrake-ruby/pull/283)

## 2.1.2 (2017-11-07)

The `hoodoo` command option parsing has been overhauled and is now more robust, flexible and easier to maintain in future. Single letter versions of the arguments are available (e.g. `-f` for `--from`) and the `--from` argument is aliased as `--git`/`-g`.

## 2.1.1 (2017-11-03)

No code changes over 2.1.0; minor RDoc fix for estimated counts (avoids mutating possibly frozen string).

## 2.1.0 (2017-11-03)

Introduces a new [generic error](https://github.com/LoyaltyNZ/hoodoo/blob/master/docs/api_specification/README.md#error.common.codes.generic), `generic.contemporary_exists`. Supporting service code can use this either manually, or with assistance methods listed below, to indicate that - in some date-based context - a contemporary ("now") version of some resource instance exists, but it doesn't exist in the context of the date at hand. This is only appropriate if using the [Hoodoo::ActiveRecord::Dated](https://cdn.rawgit.com/LoyaltyNZ/hoodoo/master/docs/rdoc/classes/Hoodoo/ActiveRecord/Dated.html) or [Hoodoo::ActiveRecord::ManuallyDated](https://cdn.rawgit.com/LoyaltyNZ/hoodoo/master/docs/rdoc/classes/Hoodoo/ActiveRecord/ManuallyDated.html) modules, or if implementing a comparable change tracking mechanism independently.

- [Hoodoo::ActiveRecord::Finder::ClassMethods#acquire_in](https://cdn.rawgit.com/LoyaltyNZ/hoodoo/master/docs/rdoc/classes/Hoodoo/ActiveRecord/Finder/ClassMethods.html#method-i-acquire_in) has a new companion interface, [Hoodoo::ActiveRecord::Finder::ClassMethods#acquire_in!](https://cdn.rawgit.com/LoyaltyNZ/hoodoo/master/docs/rdoc/classes/Hoodoo/ActiveRecord/Finder/ClassMethods.html#method-i-acquire_in-21). This is convenient but the trade-off is modification of the passed-in +context+ value. The method adds errors itself; `generic.not_found` for simple cases, along with the new `generic.contemporary_exists` if a dating module exists and the relevant conditions arise.

- [Hoodoo::Services::Response#contemporary_exists](https://cdn.rawgit.com/LoyaltyNZ/hoodoo/master/docs/rdoc/classes/Hoodoo/Services/Response.html#method-i-contemporary_exists) does the same as [Hoodoo::Services::Response#not_found](https://cdn.rawgit.com/LoyaltyNZ/hoodoo/master/docs/rdoc/classes/Hoodoo/Services/Response.html#method-i-not_found) but adds the new `generic.contemporary_exists` error code, for callers who prefer to use [Hoodoo::ActiveRecord::Finder::ClassMethods#acquire_in](https://cdn.rawgit.com/LoyaltyNZ/hoodoo/master/docs/rdoc/classes/Hoodoo/ActiveRecord/Finder/ClassMethods.html#method-i-acquire_in) and manually add appropriate errors.

This pairing and ordering of `generic.not_found` with `generic.contemporary_exists` is recommended in general if adding the new error to existing responses, to reduce the chances of compatibility problems with existing API callers. For new resource implementations, there may be cases where it makes sense to only use `generic.contemporary_exists`.

Supporting new methods are:

- [Hoodoo::ActiveRecord::Finder::ClassMethods#scoped_undated_in](https://cdn.rawgit.com/LoyaltyNZ/hoodoo/master/docs/rdoc/classes/Hoodoo/ActiveRecord/Finder/ClassMethods.html#method-i-scoped_undated_in) is a supporting method that works like [Hoodoo::ActiveRecord::Finder::ClassMethods#scoped_in](https://cdn.rawgit.com/LoyaltyNZ/hoodoo/master/docs/rdoc/classes/Hoodoo/ActiveRecord/Finder/ClassMethods.html#method-i-scoped_in), but specifically omits any dating-aware scope components, leaving just things like security and translation layers in place. Depending on the dating mechanism in use, the caller may then need to manually chain in additional scopes; for example, with [Hoodoo::ActiveRecord::ManuallyDated](https://cdn.rawgit.com/LoyaltyNZ/hoodoo/master/docs/rdoc/classes/Hoodoo/ActiveRecord/ManuallyDated.html), an undated scope will address all contemporary _and_ historic records within the single database table it uses for each manually dated ActiveRecord model.

- [Hoodoo::ActiveRecord::Support#add_undated_scope_to](https://cdn.rawgit.com/LoyaltyNZ/hoodoo/master/docs/rdoc/classes/Hoodoo/ActiveRecord/Support.html#method-c-add_undated_scope_to) is, in essence, to [Hoodoo::ActiveRecord::Support#full_scope_for](https://cdn.rawgit.com/LoyaltyNZ/hoodoo/master/docs/docs/rdoc/classes/Hoodoo/ActiveRecord/Support.html#method-c-full_scope_for) as `#scoped_undated_in` is to `scoped_in` (see above).

## 2.0.0 (2017-10-13)

- Hoodoo and therefore Hoodoo services now require Ruby 2.2.x or later with Rack v2. Rack v1 and older AMQP support has been removed as it was causing dependency problems with other updated gems that were becoming impractical to resolve, which in turn meant Ruby 2.1.x support was equally impractical.

- Updated to use ActiveSupport 5, ActiveRecord 5, Airbrake 6 and NewRelic 4. These all include API and/or configuration changes that may impact parts of service code outside core Hoodoo changes. See their respective guides and change logs for details:

  - [ActiveSupport 5](http://edgeguides.rubyonrails.org/5_0_release_notes.html#active-support)
  - [ActiveRecord 5](http://edgeguides.rubyonrails.org/5_0_release_notes.html#active-record)
  - [Airbrake 5/6](https://github.com/airbrake/airbrake/blob/master/docs/Migration_guide_from_v4_to_v5.md)
  - [NewRelic 4](https://github.com/newrelic/rpm)

  Headline known changes are:

  - If inheriting from `Hoodoo::ActiveRecord::Base` for Hoodoo extensions in ActiveRecord models you _do not_ need to change your class declarations; else [note this Guide](http://guides.rubyonrails.org/upgrading_ruby_on_rails.html#active-record-models-now-inherit-from-applicationrecord-by-default).
  - If using Airbrake, update your configuration from `api_key` to [`project_key` and new mandatory option `project_id`](https://github.com/airbrake/airbrake/blob/master/docs/Migration_guide_from_v4_to_v5.md#configuration) - the Airbrake migration guide describes numerous other renamed configuration options, so check it carefully.
  - If using Airbrake and manually raising exceptions rather than using the [Hoodoo exception abstraction](https://cdn.rawgit.com/LoyaltyNZ/hoodoo/master/docs/rdoc/classes/Hoodoo/Services/Middleware/ExceptionReporting.html#method-c-report), you must change from `#notify_or_ignore` to plain `#notify`.

- As a maintenance sweep, other gem minimum versions are updated to most-recent in passing but there are no known API changes therein that should impact services. Travis builds still run on PostgreSQL 9.4, as this version or later are still officially supported.

- Resource announcement via the [`Hoodoo::Services::Discovery`](https://cdn.rawgit.com/LoyaltyNZ/hoodoo/master/docs/rdoc/classes/Hoodoo/Services/Discovery.html) hierarchy is done even if a service's HTTP host or port are unknown because they couldn't be determined from Rack. This means _local_ resource registration will now proceed, technically resolving a long standing V1 series bug. Discoverers that require both `:host` and `:port` options present will need updating to return `nil` from the remote announce/discovery methods if one or both of the options are missing, or present in the Hash but with `nil` values.

- Compatibility with DDTrace from `master` has been added alongside continuing to support the `feature/rack_dynamic_tracing` branch origin on the `whithajess` fork for compatibility with Hoodoo V1 services.

- The Caller resource now specifies that instances can be shown by primary UUID or fingerprint UUID; both are equally unique. If you are updating a Caller resource implementation, ensure that it records its fingerprint and is compliant with the Hoodoo 2 specification. If you have an ActiveRecord model supporting the resource, adding the line `acquire_with :foo` to that model where `:foo` is the name of the column used to store the fingerprint UUID (without modification) will suffice and use a migration to add an index for that column if there isn't one present already. The fingerprint is expected to be of the same form as any other Hoodoo 32-character UUID (see [`Hoodoo::UUID.generate`](https://cdn.rawgit.com/LoyaltyNZ/hoodoo/master/docs/rdoc/classes/Hoodoo/UUID.html#method-c-generate)). This is intended for API lookup only; **ensure you have test coverage to prove that Sessions can still only be created with a Caller ID, not a fingerprint!**

- New concept of framework-level search/filter query string of `created_by`, to go with fingerprint support introduced back in version 1.19.0. This requires _opt-out_ of services that don't support it, so is slightly backwards-incompatible with existing service code. If an interface already defines such a search key it'll override that provided by Hoodoo. Otherwise-unmodified older services which update to Hoodoo 2 and forget to opt-out will either return an error if the feature is used in an API call, or ignore it and return a list without that particular search/filter field applied.

# Hoodoo v1.x

## 1.19.0 (2017-08-17)

- Now supports ["fingerprints"](https://github.com/LoyaltyNZ/hoodoo/tree/master/docs/api_specification#fingerprints) - an optional UUID associated with a Caller, conveyed in a session payload in the transient store via [`caller_fingerprint`](https://cdn.rawgit.com/LoyaltyNZ/hoodoo/master/docs/rdoc/classes/Hoodoo/Services/Session.html#attribute-i-caller_fingerprint) so a resource implementation would read `context.session.caller_fingerprint`) and which should be rendered, if the resource implementation supports persisting and reporting fingerprints, via the `created_by` extensions to [Hoodoo::Presenters::Base#render](https://cdn.rawgit.com/LoyaltyNZ/hoodoo/master/docs/rdoc/classes/Hoodoo/Presenters/Base.html#method-c-render) and [Hoodoo::Presenters::Base#render_in](https://cdn.rawgit.com/LoyaltyNZ/hoodoo/master/docs/rdoc/classes/Hoodoo/Presenters/Base.html#method-c-render_in).

## 1.18.0 (2017-08-17)

- Can set the [`http_open_timeout`](https://cdn.rawgit.com/LoyaltyNZ/hoodoo/master/docs/rdoc/classes/Hoodoo/Services/Discovery/ByConvention.html) for `Hoodoo::Client` connections. The [default timeout](https://ruby-doc.org/stdlib-2.4.1/libdoc/net/http/rdoc/Net/HTTP.html) for opening a connection is 60 seconds, which may be too long for some callers.

## 1.17.0 (2017-08-01)

- Higher precision `created_at` (and for sessions, `expires_at`) default time rendering. For some use cases, to-one-second accuracy was insufficient. New method [`Hoodoo::Utilities::standard_datetime`](https://cdn.rawgit.com/LoyaltyNZ/hoodoo/master/docs/rdoc/classes/Hoodoo/Utilities.html#method-c-standard_datetime) is used for this.

## 1.16.1 (2017-07-11)

- Maintenance pass including `bundle update` and new Ruby micro versions for development.
- Resolve [issue 212](https://github.com/LoyaltyNZ/hoodoo/issues/212) for Memcached backend in [`Hoodoo::TransientStore`](https://cdn.rawgit.com/LoyaltyNZ/hoodoo/master/docs/rdoc/classes/Hoodoo/TransientStore.html) and implement same behavioural change for the Redis backend. If relevant environment variables for connecting to a real engine are not defined, tests will default back to the mock system again, as they did before version 1.15.0.

## 1.16.0 (2017-06-23)

- Add support for [Datadog](https://www.datadoghq.com) as an alternative to [NewRelic](https://newrelic.com) via the [DDTrace](https://github.com/DataDog/dd-trace-rb) gem.
- Maintenance `bundle update` including moving to latest Database Cleaner for tests, since its most recent incarnation works with the suite again (one test is updated to account for new support for cleaning across multiple database connections).

## 1.15.1 (2017-04-18)

- Fixed a bug in [Hoodoo::Client](https://cdn.rawgit.com/LoyaltyNZ/hoodoo/master/docs/rdoc/classes/Hoodoo/Client.html) which would cause it, during auto-session acquisition, to retry _any_ call that returned an error once in the misguided belief it needed a new session.
- Two minor comment-only fixes added to RDoc documentation around embedding.

## 1.15.0 (2017-02-08)

- Moves the [`Hoodoo::Services::Session` engine](https://cdn.rawgit.com/LoyaltyNZ/hoodoo/master/docs/rdoc/classes/Hoodoo/Services/Session.html) to using [`Hoodoo::TransientStore`](https://cdn.rawgit.com/LoyaltyNZ/hoodoo/master/docs/rdoc/classes/Hoodoo/TransientStore.html). This should be a largely transparent change except for method deprecations described below.

  - The future intent is to allow a configurable choice of transient storage backends for the session engine, though for now, it's still locked to Memcached but just routed through the transient storage abstraction layer.

### Deprecated methods

These will be indefinitely maintained but client code ought to migrate to the new methods when possible.

- [Session#save_to_memcached](https://cdn.rawgit.com/LoyaltyNZ/hoodoo/master/docs/rdoc/classes/Hoodoo/Services/Session.html#method-i-save_to_memcached) - use [Session#save_to_store](https://cdn.rawgit.com/LoyaltyNZ/hoodoo/master/docs/rdoc/classes/Hoodoo/Services/Session.html#method-i-save_to_store) instead (rename only)
- [Session#load_from_memcached!](https://cdn.rawgit.com/LoyaltyNZ/hoodoo/master/docs/rdoc/classes/Hoodoo/Services/Session.html#method-i-load_from_memcached-21) - use [Session#load_from_store!](https://cdn.rawgit.com/LoyaltyNZ/hoodoo/master/docs/rdoc/classes/Hoodoo/Services/Session.html#method-i-load_from_store-21) instead (rename only)
- [Session#delete_from_memcached](https://cdn.rawgit.com/LoyaltyNZ/hoodoo/master/docs/rdoc/classes/Hoodoo/Services/Session.html#method-i-delete_from_memcached) - use [Session#delete_from_store](https://cdn.rawgit.com/LoyaltyNZ/hoodoo/master/docs/rdoc/classes/Hoodoo/Services/Session.html#method-i-delete_from_store) instead (rename only)
- [Session#update_caller_version_in_memcached](https://cdn.rawgit.com/LoyaltyNZ/hoodoo/master/docs/rdoc/classes/Hoodoo/Services/Session.html#method-i-update_caller_version_in_memcached) - use [Session#update_caller_version_in_store](https://cdn.rawgit.com/LoyaltyNZ/hoodoo/master/docs/rdoc/classes/Hoodoo/Services/Session.html#method-i-update_caller_version_in_store) instead, noting that the third parameter in the recommended method is a [`Hoodoo::TransientStore`](https://cdn.rawgit.com/LoyaltyNZ/hoodoo/master/docs/rdoc/classes/Hoodoo/TransientStore.html) instance, not a `Dalli::Client` instance as in the deprecated equivalent.

## 1.14.0 (2017-02-02)

- Introduces the new [Hoodoo::TransientStore](https://cdn.rawgit.com/LoyaltyNZ/hoodoo/master/docs/rdoc/classes/Hoodoo/TransientStore.html) family, providing a simple abstraction over selectable plug-in storage engine classes. Memcached, Redis and a Memcached/Redis mirror plug-in are available "out of the box".
- Update Ruby versions for Travis to 2.1.10, 2.2.6 and 2.3.3. Base requirement via RBEnv for local development is updated to 2.3.3 (was 2.2.5) via `.ruby-version`. Added Travis entry for Ruby 2.4.0.

## 1.13.0 (2017-02-01)

- In the presenters DSL, [Array](https://cdn.rawgit.com/LoyaltyNZ/hoodoo/master/docs/rdoc/classes/Hoodoo/Presenters/Array.html) and [Hash](https://cdn.rawgit.com/LoyaltyNZ/hoodoo/master/docs/rdoc/classes/Hoodoo/Presenters/Hash.html) now support rendering and validation of simple Array entry or Hash value types such as Strings or Integers, through the use of a new `:type` option. See the [BaseDSL](https://cdn.rawgit.com/LoyaltyNZ/hoodoo/master/docs/rdoc/classes/Hoodoo/Presenters/BaseDSL.html) module's [#array](https://cdn.rawgit.com/LoyaltyNZ/hoodoo/master/docs/rdoc/classes/Hoodoo/Presenters/BaseDSL.html#method-i-array) and [#hash](https://cdn.rawgit.com/LoyaltyNZ/hoodoo/master/docs/rdoc/classes/Hoodoo/Presenters/BaseDSL.html#method-i-hash) RDoc documentation for details.

## 1.12.4 (2017-01-27)

- Comment-only changes to update some RDoc data, especially around the [Hash](https://cdn.rawgit.com/LoyaltyNZ/hoodoo/master/docs/rdoc/classes/Hoodoo/Presenters/Hash.html) type in the [Presenter DSL](https://cdn.rawgit.com/LoyaltyNZ/hoodoo/master/docs/rdoc/classes/Hoodoo/Presenters/BaseDSL.html). For a full list, see [PR 192](https://github.com/LoyaltyNZ/hoodoo/pull/192/files).

## 1.12.1, 1.12.2, 1.12.3 (2016-12-07)

- Test coverage on 1.12.0 overlooked the case where a model defines no search or filter data at all - no calls are made to `search_with` or `filter_with`. In that case, the framework search keys wouldn't be applied. Test coverage added and bug fixed.

- Ensure that with the above fix in place, both subclasses of `Hoodoo::ActiveRecord::Base` and classes explicitly including the Finder module work with both framework-only and custom declarations of search and filter directives.

- Further ensure that subsequent subclassing of such a class works, without having its data set in the parent class and overwritten when the child class instantiates.

## 1.12.0 (2016-12-06)

- New concept of framework-level search/filter query strings, starting with `created_after` and `created_before`. These take values of ISO 8601 subset date/time strings in the URI (with appropriate double encoding per Hoodoo specification!) and by default do greater than / less than comparisons on the `created_at` column in an ActiveRecord model. If you're not using ActiveRecord you will have to provide your own mappings. This is a default opt-in mechanism, where the worst that can happen in theory would be an unaware service with no such matching column being asked to search or filter by the new framework values and thus returning a 500 from a database SQL exception. If you want to specifically opt out, though, do so with new Interface class DSL methods [`Hoodoo::Services::Interface::ToListDSL#do_not_search`](https://cdn.rawgit.com/LoyaltyNZ/hoodoo/master/docs/rdoc/classes/Hoodoo/Services/Interface/ToListDSL.html#method-i-do_not_search) and [`Hoodoo::Services::Interface::ToListDSL#do_not_filter`](https://cdn.rawgit.com/LoyaltyNZ/hoodoo/master/docs/rdoc/classes/Hoodoo/Services/Interface/ToListDSL.html#method-i-do_not_filter). Same-named entries in an ActiveRecord model's [`Hoodoo::ActiveRecord::Finder::ClassMethods#search_with`](https://cdn.rawgit.com/LoyaltyNZ/hoodoo/master/docs/rdoc/classes/Hoodoo/ActiveRecord/Finder/ClassMethods.html#method-i-search_with) and [`Hoodoo::ActiveRecord::Finder::ClassMethods#filter_with`](https://cdn.rawgit.com/LoyaltyNZ/hoodoo/master/docs/rdoc/classes/Hoodoo/ActiveRecord/Finder/ClassMethods.html#method-i-filter_with) list, if present, will override the framework allowing you to match in different ways against different named columns if you so wish and ensures unchanged operation of any service which happened to already define same-named search and/or filter keys.

## 1.11.0 (2016-10-03)

- Added enumeration across all values returned by list method with automatic pagination.
  See `enumerate_all` method in [Hoodoo::Client::PaginatedEnumeration](https://cdn.rawgit.com/LoyaltyNZ/hoodoo/master/docs/rdoc/classes/Hoodoo/Client/PaginatedEnumeration.html).

## 1.10.0 (2016-09-23)

- The AMQP log writer back-end ([`Hoodoo::Services::Middleware::AMQPLogWriter`](https://cdn.rawgit.com/LoyaltyNZ/hoodoo/master/docs/rdoc/classes/Hoodoo/Services/Middleware/AMQPLogWriter.html)) now allows an alternative routing key to be defined via environment variable `AMQ_ANALYTICS_LOGGING_ENDPOINT`. The default routing key is (still) `platform.logging`, overridden by environment variable `AMQ_LOGGING_ENDPOINT` or by the AMQP log writer being instantiated with an explicit override routing key parameter, as before; however, the additional new environment variable allows, specifically, log data with a code of `analytics` to be sent to a different queue. This means log messages can be "tagged" as for analytical purposes (of some domain defined by the entity creating the software making the log calls) via a code of `analytics` and either left mixed in with all the other log data on the default routing key, or pushed out into its own stream for special case use - e.g. higher or lower priority examination by log data sinks. Only log data with a code (as String or Symbol) of `analytics` is sent via the alternative routing key, assuming one is defined. All other log data is unaffected.

## 1.9.2 (2016-08-29)

- The de-duplication pass for URI query strings would accidentally de-duplicate legitimate duplication strings such as `...?sort=name,created_at&direction=desc,desc` causing incorrect 422 errors. Fixed.

## 1.9.1 (2016-07-11)

- Maintenance `bundle update` and developer default to Ruby 2.2 so that Rack 2 can be used. No API changes.

## 1.9.0 (2016-06-10)

- Added a `csaw_match` method to Hoodoo::ActiveRecord::Finder::SearchHelper that searches for case-sensitive matches with surrounding wildcards.

## 1.8.3 (2016-05-06)

- NewRelic traces now include the action and path to enable better filtering.
- The `dispatch` method in Hoodoo::Services::Middleware is marked for tracing so that the time spent in the implementation can be distinguished from the time spent in the middleware.
- `log_inbound_request` in Hoodoo::Services::Middleware is now a public monkey patchable method called `monkey_log_inbound_request`.

## 1.8.2 (2016-05-04)

- NewRelic cross-application tracing is now enabled in all environments including Production, after it was verified that the performance impact on something already instrumented by NewRelic was undetectable.
- Travis Ruby build versions extended to 2.1.9, 2.2.5 and 2.3.1.

## 1.8.1 (2016-04-18)

- NewRelic cross-application tracing patch does one extra check on availability of a method before enabling itself. This stops service code having to work around edge cases in e.g. migration files, where parts of Hoodoo get included and the monkey patch activates but other parts haven't been included and the patch doesn't see what it expects (https://github.com/LoyaltyNZ/hoodoo/pull/164).

## 1.8.0 (2016-04-13)

- New `Hoodoo::Monkey` engine for official monkey patching. NewRelic cross-application tracing for on-queue inter-resource calls makes use of this mechanism and there are likely to be more to come. The module may be useful for various applications outside the core Hoodoo remit of API services (https://github.com/LoyaltyNZ/hoodoo/pull/162).

- Address https://github.com/LoyaltyNZ/hoodoo/issues/150 in passing (https://github.com/LoyaltyNZ/hoodoo/pull/162/commits/e9c70235bf9e437a681f1b1a8c2182ad0091867c).

## 1.7.0 (2016-04-06)

- New mechanism for estimated, rather than accurate, dataset size counts in lists. This is useful for cases where a persistent storage layer may not be able to provide precise counts in certain circumstances (e.g. persistently high write rates) but can rapidly give estimates. See `Hoodoo::ActiveRecord::Finder::ClassMethods#estimated_count` (https://github.com/LoyaltyNZ/hoodoo/pull/159).

- Fix an issue where Rack would raise an exception for certain malformed `Content-Type` headers. Hoodoo now catches this and returns a more elegant response (https://github.com/LoyaltyNZ/hoodoo/pull/160).

## 1.6.1 (2016-03-29)

- Rapid iteration over 1.6.0. Once I ran it up in a real service test grid I noticed that one of the various automatically logged reports still included full session data regardless of verbose setting. Test coverage improved to spot this and bug fixed.

## 1.6.0 (2016-03-29)

- Sets HTTP response header `X-Error-Logged-Via-Alchemy: yes` if an error has occurred and this error has been reported through at least one `Hoodoo::Services::Middleware::AMQPLogWriter` instance. Some queue-based architectures might include a router/edge splitter component which auto-logs any non-200 response to the queue itself; the new header allows it to detect cases where Hoodoo believes such logging has already taken place and avoid double-logging the error information (https://github.com/LoyaltyNZ/hoodoo/pull/153).

- In the session engine, exceptions raised during attempts to communicate with Memcached sometimes had the originating exception's message omitted in a forwarded exception report. This made connection failure diagnosis very difficult. The originating exception message is now always included (https://github.com/LoyaltyNZ/hoodoo/pull/154 - related drive-by improvement in https://github.com/LoyaltyNZ/hoodoo/pull/155).

- Logging improvements - Alchemy-generic `caller_identity_name` is now included; inbound/result/outbound payloads contain more consistent information; full verbose session detail logging is now switchable through `Hoodoo::Services::Middleware.set_verbose_logging` and by default, verbose logging is now _disabled_. This currently just prevents logging of potentially very verbose permissions and scoping payloads unless you specifically request it. Use `Hoodoo::Services::Middleware.verbose_logging?` to read the setting's current value (https://github.com/LoyaltyNZ/hoodoo/pull/156).

## 1.5.2 (2016-03-18)

- Correct misuse of `===` which wasn't causing any known bugs but might have caused issues for edge cases (spotted by [Rory Stephenson](https://github.com/thelollies)) (https://github.com/LoyaltyNZ/hoodoo/pull/147 / https://github.com/LoyaltyNZ/hoodoo/pull/147/commits/f435aa045444d3bf183e000b3e88b3bc16704863).

- Auto-session acquisition in `Hoodoo::Client` deliberately only retried if an error response came back with just one single "invalid session" entry. More recent changes in Hoodoo introduced middleware conditions under which the payload might contain additional entries, so the client code has been updated to be more resilient and spot any "invalid session" in an error collection. Test coverage bolstered (https://github.com/LoyaltyNZ/hoodoo/pull/147).

- Minor documentation improvement (https://github.com/LoyaltyNZ/hoodoo/pull/146).

## 1.5.1 (2016-03-09)

- No user-facing changes. Internal minor code style change in a test; otherwise, only releasing 1.5.1 to check that an updated RubyGems API key works properly for auto-publishing from Travis (https://github.com/LoyaltyNZ/hoodoo/pull/144 with drive-by internal improvement in https://github.com/LoyaltyNZ/hoodoo/pull/143).

## 1.5.0 (2016-03-02)

- The Alchemy Flux gem has reached major version 1, with some API changes. Hoodoo v1.5.0 and later are compatible with that new API. Previous versions of Hoodoo are either compatible with open source Alchemy Flux v0.x, or the old closed source Alchemy AMQ equivalent only (https://github.com/LoyaltyNZ/hoodoo/pull/141).

## 1.4.1 (2016-02-25)

- Scoping and `require` for use of `SecureRandom` in the UUID module; else Hoodoo could have lookup problems depending on the prevailing Ruby environment (https://github.com/LoyaltyNZ/hoodoo/pull/140).

## 1.4.0 (2016-02-23)

- Introduces `Hoodoo::ActiveRecord::Finder#scoped_in`. This is essentially a public interface onto the partly-internal Support module's `full_scope_for`, allowing safe use of an interface that accesses the generalised mixin-aware scope without getting too close to the internal implementation (https://github.com/LoyaltyNZ/hoodoo/pull/139).

## 1.3.1 (2016-02-18)

- Important fix for historic manual dating variants (version 1.2.x and 1.3.0). UUID validation at the application layer for normal, non-dated resources was broken because of an overlooked piece of stale code. Fixed, including previously missing test coverage to ensure no future regression (https://github.com/LoyaltyNZ/hoodoo/pull/138).

## 1.3.0 (2016-02-17)

- Improved exception reporting through the new `contextual_report` mechanism, which the middleware now uses and the Airbrake and Raygun reporters take advantage of (https://github.com/LoyaltyNZ/hoodoo/pull/136).

## 1.2.3 (2016-02-16)

- Oversight in Creator mixin's `new_in` corrected; it was not accounting for manual dating. Test coverage bolstered. Fix for automatic dating module's `dating_enabled?` method, test coverage also bolstered. Improved documentation for manual dating mixin (https://github.com/LoyaltyNZ/hoodoo/pull/133).

## 1.2.2 (2016-02-15)

- Rapid iteration over 1.2.1 to help avoid a pitfall of inbound timestamps being set to high accuracy but queries based on the same creation time being rounded. If rounded down, the query would fall before the creation time of a resource and 'not find' it. By rounding inbound timestamps, this problem is circumvented (https://github.com/LoyaltyNZ/hoodoo/pull/132).

## 1.2.1 (2016-02-15)

- Rapid iteration over 1.2.0 to recommend a better indexing strategy and remove an at-publishing known problem with 1.2.0 and updates happening faster than the configured date/time accuracy (https://github.com/LoyaltyNZ/hoodoo/pull/131).

## 1.2.0 (2016-02-15)

- All-new "manual" historic dating support. The transparent automatic dating is really nice and transparent for services, but it does come at a heavy cost with migrations (you _really_ need to lean on the `service_shell` generators), is tied into PostgreSQL and for complex associations/join scenarios can degrade performance to unacceptable levels. The counter to this is the lightweight, database-agnostic but much more intrusive "manual" historic dating system, available in `Hoodoo::ActiveRecord::ManuallyDated`. Substantial service changes may be required with the shift from using column `id` over to column `uuid` being the most fiddly and potentially fragile; read the documentation carefully and ensure your service test coverage is comprehensive.

- UUID generator improvements lean on Ruby's `SecureRandom` and remove the external dependency on the UUIDTools gem. It's a really great piece of code but has far more functionality than we need, so it was time to say goodbye.

- Some minor documentation-level (comment) fixes.

- Routine maintenance `bundle update`.

- https://github.com/LoyaltyNZ/hoodoo/pull/129, https://github.com/LoyaltyNZ/hoodoo/pull/130.

## 1.1.3 (2016-02-04)

- More efficient `acquire` method in ActiveRecord `Finder` support module. Now uses the AREL table to only ever make a single database query via `OR`. Related new method `acquisition_scope` is provided for convenience (https://github.com/LoyaltyNZ/hoodoo/pull/128).

## 1.1.2 (2016-02-03)

- New method `acquired_with` in `Finder` module lets callers see what `acquire_with` declarations (if any) have been made, returning a de-duplicated Array of Strings. The `acquire_with` method does the String conversion and de-duplication before storing the acquisition column names internally.

- Use of the `unquoted_column_names` named parameter in `Dating` module methods with no `id` column included would lead to this being added to the _given input Array_, mutating that data accidentally. Now creates a duplicate Array instead.

- Unused support methods `sanitised_column_string` and `sanitised_column_string_for` in Dating module removed; internal callers use `quoted_column_name_string` as a replacement for both.

- https://github.com/LoyaltyNZ/hoodoo/pull/126.

## 1.1.1 (2016-01-29)

- New optional named parameter in ActiveRecord dating support code - `#dated`, `#dated_at` and `#dated_historical_and_current` now let you specify the columns for the underlying `SELECT`s, giving an effect equivalent to that arising when an Array is passed to ActiveRecord's own `#select` method. This can be used to create lighter weight dated queries if only a subset of columns in the result are interesting (https://github.com/LoyaltyNZ/hoodoo/pull/125).

## 1.1.0 (2016-01-26)

- Updated to support new open source Alchemy Flux gem in place of previously stubbed, proprietary Alchemy AMQ gem, for running on-queue under the wider Alchemy architecture (https://github.com/LoyaltyNZ/hoodoo/pull/124).

## 1.0.5 (2016-01-14)

- Base requirement increased from Ruby 2.1.6 to 2.1.8.

- Add `X-Assume-Identity-Of` support, described in the [API specification](https://github.com/LoyaltyNZ/hoodoo/tree/master/docs/api_specification/#http_x_assume_identity_of) in full.

- RDoc generation update via SDoc changes to avoid file modification times within different repositories causing diff noise.

- https://github.com/LoyaltyNZ/hoodoo/pull/119, https://github.com/LoyaltyNZ/hoodoo/pull/120.

## 1.0.4 (2016-01-11)

- Reduce number of queries required in `#acquire` ([David Mitchell](https://github.com/davidamitchell)) https://github.com/LoyaltyNZ/hoodoo/pull/113 - in particular https://github.com/LoyaltyNZ/hoodoo/commit/234178c4aa1610fa913d9f345410f6bc72e9cef4

- Another attempt via Travis support at getting Travis to push to RubyGems when a tagged commit passes tests ([Andrew Hodgkinson](https://github.com/pond)) https://github.com/LoyaltyNZ/hoodoo/pull/114

## 1.0.2, 1.0.3 (2015-12-15)

No functional changes; just some internal or documentation tweaks.

## 1.0.0, 1.0.1 (2015-12-10)

Initial public release. Yanked as part of testing release processes, updating basic `hoodoo.gemspec` data and similar housekeeping.






<|MERGE_RESOLUTION|>--- conflicted
+++ resolved
@@ -1,18 +1,18 @@
 # Hoodoo v3.x
 
-## 3.5.5
-
-<<<<<<< HEAD
+## 3.5.6
+
 Automated Monthly Patching Mar24
 - Gems updated:
   - bigdecimal 3.1.7 (was 3.1.6) with native extensions
   - rack 2.2.9 (was 2.2.8.1)
   - i18n 1.14.4 (was 1.14.1)
   - rdoc 6.5.1.1 (was 6.5.0)
-=======
+
+## 3.5.5
+
 - Removed the `Hoodoo::Services::Middleware::Middleware#has_memcached? is deprecated - use #has_session_store?` deprecation warning. The `has_memcached?` method is still in use within the library and only once that has been resolved, will the deprecation warning can be re-introduced.
 - Updated rdoc gem to fix security vulnerabilities.
->>>>>>> 82e7c00b
 
 ## 3.5.4
 
