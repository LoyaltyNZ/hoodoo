GIT
  remote: https://github.com/pond/sdoc.git
  revision: 5c5a85694027e946adeadfaad43cca11320f9b4d
  branch: master
  specs:
    sdoc (0.4.1)
      erubis
      json (~> 1.7, >= 1.7.7)
      rdoc (~> 4.0)

PATH
  remote: .
  specs:
    hoodoo (2.0.0)
      dalli (~> 2.7)

GEM
  remote: https://rubygems.org/
  specs:
<<<<<<< HEAD
    activemodel (5.0.1)
      activesupport (= 5.0.1)
    activerecord (5.0.1)
      activemodel (= 5.0.1)
      activesupport (= 5.0.1)
      arel (~> 7.0)
    activesupport (5.0.1)
      concurrent-ruby (~> 1.0, >= 1.0.2)
=======
    activemodel (4.2.9)
      activesupport (= 4.2.9)
      builder (~> 3.1)
    activerecord (4.2.9)
      activemodel (= 4.2.9)
      activesupport (= 4.2.9)
      arel (~> 6.0)
    activesupport (4.2.9)
>>>>>>> b0338eac
      i18n (~> 0.7)
      minitest (~> 5.1)
      tzinfo (~> 1.1)
    airbrake (5.7.1)
      airbrake-ruby (~> 1.7)
    airbrake-ruby (1.7.1)
    alchemy-flux (1.1.0)
      amqp (~> 1.5)
      eventmachine (~> 1.0)
      rack (~> 2.0)
      uuidtools (~> 2.1)
    amq-protocol (2.2.0)
    amqp (1.7.0)
      amq-protocol (>= 2.1.0)
      eventmachine
    arel (7.1.4)
    builder (3.2.3)
    byebug (9.0.6)
    concurrent-ruby (1.0.4)
    dalli (2.7.6)
<<<<<<< HEAD
    database_cleaner (1.4.1)
=======
    database_cleaner (1.6.1)
    debugger-linecache (1.2.0)
>>>>>>> b0338eac
    diff-lcs (1.3)
    docile (1.1.5)
    erubis (2.7.0)
    eventmachine (1.2.5)
    httparty (0.15.6)
      multi_xml (>= 0.5.2)
    i18n (0.8.6)
    json (1.8.6)
    le (2.7.5)
    minitest (5.10.3)
    multi_xml (0.6.0)
<<<<<<< HEAD
    pg (0.19.0)
    rack (2.0.1)
    rack-test (0.6.3)
      rack (>= 1.0)
    rake (12.0.0)
    raygun4ruby (1.1.12)
=======
    pg (0.21.0)
    rack (2.0.3)
    rack-test (0.7.0)
      rack (>= 1.0, < 3)
    rake (10.5.0)
    raygun4ruby (1.5.0)
>>>>>>> b0338eac
      httparty (> 0.13.7)
      json
      rack
    rdoc (4.3.0)
    redis (3.3.3)
    rspec (3.6.0)
      rspec-core (~> 3.6.0)
      rspec-expectations (~> 3.6.0)
      rspec-mocks (~> 3.6.0)
    rspec-core (3.6.0)
      rspec-support (~> 3.6.0)
    rspec-expectations (3.6.0)
      diff-lcs (>= 1.2.0, < 2.0)
      rspec-support (~> 3.6.0)
    rspec-mocks (3.6.0)
      diff-lcs (>= 1.2.0, < 2.0)
      rspec-support (~> 3.6.0)
    rspec-support (3.6.0)
    simplecov (0.15.1)
      docile (~> 1.1.0)
      json (>= 1.8, < 3)
      simplecov-html (~> 0.10.0)
    simplecov-html (0.10.2)
    simplecov-rcov (0.2.3)
      simplecov (>= 0.4.1)
<<<<<<< HEAD
    thread_safe (0.3.5)
    timecop (0.8.1)
    tzinfo (1.2.2)
=======
    slop (3.6.0)
    thread_safe (0.3.6)
    timecop (0.9.1)
    tzinfo (1.2.3)
>>>>>>> b0338eac
      thread_safe (~> 0.1)
    uuidtools (2.1.5)

PLATFORMS
  ruby

DEPENDENCIES
<<<<<<< HEAD
  activerecord (~> 5.0)
  activesupport (~> 5.0)
  airbrake (~> 4.3)
  alchemy-flux (= 1.1)
  byebug (~> 9)
  database_cleaner (~> 1.4.0)
=======
  activerecord (~> 4.2)
  activesupport (~> 4.2)
  airbrake (~> 6.2)
  alchemy-flux (= 1.1)
  byebug (~> 3.5)
  database_cleaner (~> 1.6)
>>>>>>> b0338eac
  hoodoo!
  le (~> 2.7)
  pg (~> 0.19)
  rack (~> 2.0)
  rack-test (~> 0.6)
  rake (~> 12.0)
  raygun4ruby (~> 1.1)
  rdoc (~> 4.3)
  redis (~> 3.3)
  rspec (~> 3.5)
  rspec-mocks (~> 3.5)
  sdoc!
  simplecov-rcov (~> 0.2)
  timecop (~> 0.8)

BUNDLED WITH
   1.15.4<|MERGE_RESOLUTION|>--- conflicted
+++ resolved
@@ -17,7 +17,6 @@
 GEM
   remote: https://rubygems.org/
   specs:
-<<<<<<< HEAD
     activemodel (5.0.1)
       activesupport (= 5.0.1)
     activerecord (5.0.1)
@@ -26,16 +25,6 @@
       arel (~> 7.0)
     activesupport (5.0.1)
       concurrent-ruby (~> 1.0, >= 1.0.2)
-=======
-    activemodel (4.2.9)
-      activesupport (= 4.2.9)
-      builder (~> 3.1)
-    activerecord (4.2.9)
-      activemodel (= 4.2.9)
-      activesupport (= 4.2.9)
-      arel (~> 6.0)
-    activesupport (4.2.9)
->>>>>>> b0338eac
       i18n (~> 0.7)
       minitest (~> 5.1)
       tzinfo (~> 1.1)
@@ -56,12 +45,8 @@
     byebug (9.0.6)
     concurrent-ruby (1.0.4)
     dalli (2.7.6)
-<<<<<<< HEAD
-    database_cleaner (1.4.1)
-=======
     database_cleaner (1.6.1)
     debugger-linecache (1.2.0)
->>>>>>> b0338eac
     diff-lcs (1.3)
     docile (1.1.5)
     erubis (2.7.0)
@@ -73,21 +58,12 @@
     le (2.7.5)
     minitest (5.10.3)
     multi_xml (0.6.0)
-<<<<<<< HEAD
-    pg (0.19.0)
-    rack (2.0.1)
-    rack-test (0.6.3)
-      rack (>= 1.0)
-    rake (12.0.0)
-    raygun4ruby (1.1.12)
-=======
     pg (0.21.0)
     rack (2.0.3)
     rack-test (0.7.0)
       rack (>= 1.0, < 3)
     rake (10.5.0)
     raygun4ruby (1.5.0)
->>>>>>> b0338eac
       httparty (> 0.13.7)
       json
       rack
@@ -113,16 +89,10 @@
     simplecov-html (0.10.2)
     simplecov-rcov (0.2.3)
       simplecov (>= 0.4.1)
-<<<<<<< HEAD
-    thread_safe (0.3.5)
-    timecop (0.8.1)
-    tzinfo (1.2.2)
-=======
     slop (3.6.0)
     thread_safe (0.3.6)
     timecop (0.9.1)
     tzinfo (1.2.3)
->>>>>>> b0338eac
       thread_safe (~> 0.1)
     uuidtools (2.1.5)
 
@@ -130,21 +100,12 @@
   ruby
 
 DEPENDENCIES
-<<<<<<< HEAD
   activerecord (~> 5.0)
   activesupport (~> 5.0)
   airbrake (~> 4.3)
   alchemy-flux (= 1.1)
   byebug (~> 9)
-  database_cleaner (~> 1.4.0)
-=======
-  activerecord (~> 4.2)
-  activesupport (~> 4.2)
-  airbrake (~> 6.2)
-  alchemy-flux (= 1.1)
-  byebug (~> 3.5)
   database_cleaner (~> 1.6)
->>>>>>> b0338eac
   hoodoo!
   le (~> 2.7)
   pg (~> 0.19)
