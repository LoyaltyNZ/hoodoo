--- conflicted
+++ resolved
@@ -69,12 +69,8 @@
     msgpack (0.5.9)
     multi_json (1.11.1)
     multi_xml (0.5.5)
-<<<<<<< HEAD
     pg (0.18.2)
-    rack (1.6.0)
-=======
     rack (1.6.4)
->>>>>>> f8883718
     rack-test (0.6.3)
       rack (>= 1.0)
     rake (10.4.2)
