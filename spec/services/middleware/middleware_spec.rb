# This unavoidably combines a lot of elements of integration testing since
# little of the middleware is really usable in isolation. We could test its
# component methods individually, but the interesting ones are all part of
# request processing anyway. Code coverage lets us know if we missed any
# internal methods when testing the request processing flow.

require 'spec_helper'


###############################################################################
# Single endpoint
###############################################################################


class RSpecTestServiceStubImplementation < Hoodoo::Services::Implementation
end

class RSpecTestServiceStubBeforeAfterImplementation < Hoodoo::Services::Implementation
  def before(context)
  end

  def after(context)
  end
end

class RSpecTestServiceStubInterface < Hoodoo::Services::Interface
  interface :RSpecTestResource do
    version 2
    endpoint :rspec_test_service_stub, RSpecTestServiceStubImplementation
    embeds :emb, :embs
    to_list do
      sort :extra        => [:up, :down]
      sort :conventional => [:asc, :desc]
      search :foo, :bar
      filter :baz, :boo
      do_not_search :created_before
      do_not_filter :created_after
    end
    to_create do
      text :foo, :required => true
      integer :bar
    end
    to_update do
      text :baz
      integer :foo, :required => true
    end
  end
end

class RSpecTestMatchingServiceStubInterface < Hoodoo::Services::Interface
  interface :RSpecTestResource do
    version 2
    endpoint :rspec_test_service_stub, RSpecTestServiceStubImplementation
  end
end

class RSpecTestServiceStubBeforeInterface < Hoodoo::Services::Interface
  interface :RSpecTestResource do
    version 2
    endpoint :rspec_test_service_before_after_stub, RSpecTestServiceStubBeforeAfterImplementation
    embeds :emb, :embs
    to_list do
      sort :extra => [:up, :down]
      search :foo, :bar
      filter :baz, :boo
    end
  end
end

class RSpecTestServiceStub < Hoodoo::Services::Service
  comprised_of RSpecTestServiceStubInterface, RSpecTestServiceStubBeforeInterface
end

describe Hoodoo::Services::Middleware do

  def app
    Rack::Builder.new do
      use Hoodoo::Services::Middleware
      run RSpecTestServiceStub.new
    end
  end

  context 'internal sanity checks' do
    it 'should complain about bad instantiation' do
      expect {
        Hoodoo::Services::Middleware.new( {} )
      }.to raise_error(RuntimeError, "Hoodoo::Services::Middleware instance created with non-Service entity of class 'Hash' - is this the last middleware in the chain via 'use()' and is Rack 'run()'-ing the correct thing?")
    end

    it 'should complain about bad instantiation due to bad NewRelic' do
      expect {
        module NewRelic
          module Agent
            module Instrumentation
              class MiddlewareProxy
              end
            end
          end
        end

        Hoodoo::Services::Middleware.new( ::NewRelic::Agent::Instrumentation::MiddlewareProxy.new )
      }.to raise_error(RuntimeError, "Hoodoo::Services::Middleware instance created with NewRelic-wrapped Service entity, but NewRelic API is not as expected by Hoodoo; incompatible NewRelic version.")

      Object.send( :remove_const, :NewRelic )
    end

    it 'should complain about bad instantiation via NewRelic' do
      expect {
        module NewRelic
          module Agent
            module Instrumentation
              class MiddlewareProxy
                def target
                  {}
                end
              end
            end
          end
        end

        Hoodoo::Services::Middleware.new( ::NewRelic::Agent::Instrumentation::MiddlewareProxy.new )
      }.to raise_error(RuntimeError, "Hoodoo::Services::Middleware instance created with non-Service entity of class 'Hash' - is this the last middleware in the chain via 'use()' and is Rack 'run()'-ing the correct thing?")

      Object.send( :remove_const, :NewRelic )
    end

    it 'should complain about bad applications directly or via NewRelic' do
      class RSpecTestServiceStubBadInterface < Hoodoo::Services::Interface
      end
      class RSpecTestServiceStubBad < Hoodoo::Services::Service
        comprised_of RSpecTestServiceStubBadInterface
      end

      expect {
        Hoodoo::Services::Middleware.new( RSpecTestServiceStubBad.new )
      }.to raise_error(RuntimeError, "Hoodoo::Services::Middleware encountered invalid interface class RSpecTestServiceStubBadInterface via service class RSpecTestServiceStubBad")

      expect {
        module NewRelic
          module Agent
            module Instrumentation
              class MiddlewareProxy
                def target
                  RSpecTestServiceStubBad.new
                end
              end
            end
          end
        end

        Hoodoo::Services::Middleware.new( ::NewRelic::Agent::Instrumentation::MiddlewareProxy.new )
      }.to raise_error(RuntimeError, "Hoodoo::Services::Middleware encountered invalid interface class RSpecTestServiceStubBadInterface via service class RSpecTestServiceStubBad")

      Object.send( :remove_const, :NewRelic )
    end

    it 'should self-check content type' do
      mw = Hoodoo::Services::Middleware.new( RSpecTestServiceStub.new )
      interaction = Hoodoo::Services::Middleware::Interaction.new( {}, mw )
      interaction.requested_content_type = 'application/xml'
      expect {
        mw.send( :parse_body_string_into, interaction, '{}' )
      }.to raise_error(RuntimeError, "Internal error - content type 'application/xml' is not supported here; \#deal_with_content_type_header() should have caught that");
    end

    it 'should detect a local versus remote endpoint mismatch' do
      mw = Hoodoo::Services::Middleware.new( RSpecTestServiceStub.new )
      interaction = Hoodoo::Services::Middleware::Interaction.new( {}, mw )

      mock_discoverer = OpenStruct.new
      mw.instance_variable_set( '@discoverer', mock_discoverer )
      expect( mock_discoverer ).to receive( :is_local? ).and_return( true )

      expect {
        mw.send( :inter_resource_endpoint_for, :NotALocalResource, 1, interaction )
      }.to raise_error(RuntimeError, 'Hoodoo::Services::Middleware#inter_resource_endpoint_for: Internal error - version 1 of resource NotALocalResource endpoint is local according to the discovery engine, but no local service discovery record can be found')
    end
  end

  context 'utility methods' do
<<<<<<< HEAD

    it 'should know about TransientStore configuration via environment variable' do
      old_uri    = ENV[ 'SESSION_STORE_URI'    ]
      old_engine = ENV[ 'SESSION_STORE_ENGINE' ]
      ENV[ 'MEMCACHED_HOST'       ] = nil
      ENV[ 'SESSION_STORE_URI'    ] = nil
      ENV[ 'SESSION_STORE_ENGINE' ] = nil
      expect( Hoodoo::Services::Middleware.has_session_store?   ).to eq( false )
      expect( Hoodoo::Services::Middleware.session_store_engine ).to be_nil
      expect( Hoodoo::Services::Middleware.session_store_uri    ).to be_nil
      ENV[ 'SESSION_STORE_URI'    ] = 'foo'
      ENV[ 'SESSION_STORE_ENGINE' ] = 'redis'
      expect( Hoodoo::Services::Middleware.has_session_store?   ).to eq( true   )
      expect( Hoodoo::Services::Middleware.session_store_uri    ).to eq( 'foo'  )
      expect( Hoodoo::Services::Middleware.session_store_engine ).to eq( :redis )
      ENV[ 'SESSION_STORE_URI'    ] = old_uri
      ENV[ 'SESSION_STORE_ENGINE' ] = old_engine
    end

    it 'should know about Memcached via legacy environment variable' do
      old_uri    = ENV[ 'MEMCACHED_HOST'       ]
      old_engine = ENV[ 'SESSION_STORE_ENGINE' ]
      ENV[ 'MEMCACHED_HOST'       ] = nil
      ENV[ 'SESSION_STORE_ENGINE' ] = nil
      expect( Hoodoo::Services::Middleware.has_memcached? ).to eq(false)
      expect( Hoodoo::Services::Middleware.session_store_engine ).to be_nil
      ENV[ 'MEMCACHED_HOST'       ] = 'foo'
      expect( Hoodoo::Services::Middleware.has_memcached? ).to eq(true)
      expect( Hoodoo::Services::Middleware.session_store_engine ).to eq(:memcached)
      ENV[ 'MEMCACHED_HOST'       ] = old_uri
      ENV[ 'SESSION_STORE_ENGINE' ] = old_engine
=======
    before :each do
      Hoodoo::Services::Middleware.clear_memcached_configuration_cache!
      Hoodoo::Services::Middleware.clear_queue_configuration_cache!
    end

    after :each do
      Hoodoo::Services::Middleware.clear_memcached_configuration_cache!
      Hoodoo::Services::Middleware.clear_queue_configuration_cache!
    end

    it 'should know about Memcached via environment variable' do
      spec_helper_change_environment( 'MEMCACHED_HOST', nil ) do
        expect(Hoodoo::Services::Middleware.has_memcached?).to eq(false)
      end

      spec_helper_change_environment( 'MEMCACHED_HOST', 'foo' ) do
        Hoodoo::Services::Middleware.clear_memcached_configuration_cache!
        expect(Hoodoo::Services::Middleware.has_memcached?).to eq(true)
      end
    end

    it 'caches Memcached environment variable value' do
      spec_helper_change_environment( 'MEMCACHED_HOST', 'foo' ) do
        expect(Hoodoo::Services::Middleware.has_memcached?).to eq(true)

        # Cached value -> result of check remains 'true', since prior
        # result is cached.
        #
        spec_helper_change_environment( 'MEMCACHED_HOST', nil ) do
          expect(Hoodoo::Services::Middleware.has_memcached?).to eq(true)
        end
      end
>>>>>>> c111e594
    end

    it 'should know about Memcached via legacy environment variable' do
      spec_helper_change_environment( 'MEMCACHE_URL', nil ) do
        expect(Hoodoo::Services::Middleware.has_memcached?).to eq(false)
      end

      spec_helper_change_environment( 'MEMCACHE_URL', 'foo' ) do
        Hoodoo::Services::Middleware.clear_memcached_configuration_cache!
        expect(Hoodoo::Services::Middleware.has_memcached?).to eq(true)
      end
    end

    it 'caches legacy Memcached environment variable value' do
      spec_helper_change_environment( 'MEMCACHE_URL', 'foo' ) do
        expect(Hoodoo::Services::Middleware.has_memcached?).to eq(true)

        # Cached value -> result of check remains 'true', since prior
        # result is cached.
        #
        spec_helper_change_environment( 'MEMCACHE_URL', nil ) do
          expect(Hoodoo::Services::Middleware.has_memcached?).to eq(true)
        end
      end
    end

    it 'should know about a queue' do
      spec_helper_change_environment( 'AMQ_URI', nil ) do
        expect(Hoodoo::Services::Middleware.on_queue?).to eq(false)
      end

      spec_helper_change_environment( 'AMQ_URI', 'foo' ) do
        Hoodoo::Services::Middleware.clear_queue_configuration_cache!
        expect(Hoodoo::Services::Middleware.on_queue?).to eq(true)
      end
    end

    it 'caches queue environment variable value' do
      spec_helper_change_environment( 'AMQ_URI', 'foo' ) do
        expect(Hoodoo::Services::Middleware.on_queue?).to eq(true)

        # Cached value -> result of check remains 'true', since prior
        # result is cached.
        #
        spec_helper_change_environment( 'AMQ_URI', nil ) do
          expect(Hoodoo::Services::Middleware.on_queue?).to eq(true)
        end
      end
    end
  end

  context 'malformed basics in requests' do

    it 'should complain about entirely missing content type' do
      get '/v2/rspec_test_service_stub'

      expect(last_response.status).to eq(422)

      result = JSON.parse(last_response.body)
      expect(result['errors'][0]['code']).to eq('platform.malformed')
      expect(result['errors'][0]['message']).to eq("Content-Type '<unknown>' does not match supported types '[\"application/json\"]' and/or encodings '[\"utf-8\"]'")
    end

    it 'should complain about missing charset' do
      get '/v2/rspec_test_service_stub', nil, { 'CONTENT_TYPE' => 'application/json' }

      expect(last_response.status).to eq(422)

      result = JSON.parse(last_response.body)
      expect(result['errors'][0]['code']).to eq('platform.malformed')
      expect(result['errors'][0]['message']).to eq("Content-Type 'application/json' does not match supported types '[\"application/json\"]' and/or encodings '[\"utf-8\"]'")
    end

    it 'complains about incorrect content types' do
      get '/v2/rspec_test_service_stub', nil, { 'CONTENT_TYPE' => 'some/thing; charset=utf-8' }

      expect(last_response.status).to eq(422)

      result = JSON.parse(last_response.body)
      expect(result['errors'][0]['code']).to eq('platform.malformed')
      expect(result['errors'][0]['message']).to eq("Content-Type 'some/thing; charset=utf-8' does not match supported types '[\"application/json\"]' and/or encodings '[\"utf-8\"]'")
    end

    it 'complains about incorrect content type charsets' do
      get '/v2/rspec_test_service_stub', nil, { 'CONTENT_TYPE' => 'application/json; charset=madeup' }

      expect(last_response.status).to eq(422)

      result = JSON.parse(last_response.body)
      expect(result['errors'][0]['code']).to eq('platform.malformed')
      expect(result['errors'][0]['message']).to eq("Content-Type 'application/json; charset=madeup' does not match supported types '[\"application/json\"]' and/or encodings '[\"utf-8\"]'")
    end

    it 'rejects malformed attempts to specify a list of options' do
      types =
      [
        'application/json; charset=utf-8, application/x-www-form-urlencoded',
        'application/x-www-form-urlencoded, application/json; charset=utf-8',
        'application/x-www-form-urlencoded, application/json; charset=utf-8, application/json; charset=madeup'
      ]

      types.each do | type |
        get '/v2/rspec_test_service_stub', nil, { 'CONTENT_TYPE' => type }

        expect(last_response.status).to eq(422)

        result = JSON.parse(last_response.body)
        expect(result['errors'][0]['code']).to eq('platform.malformed')
        expect(result['errors'][0]['message']).to eq("Content-Type '#{ type }' is malformed")
      end
    end

    it 'rejects attempts to send body data for HTTP methods that should not have any' do

      # I can't find a way to persuade Rack to send body data instead of query
      # parameters for GET (it's trying to Do The Right Thing) so instead I'm
      # forced to write expectations that assume the implementation in the
      # middleware.
      #
      allow_any_instance_of( Rack::Request ).to receive( :body ).and_return( StringIO.new( "hello world" ) )
      get '/v2/rspec_test_service_stub', nil, { 'CONTENT_TYPE' => 'application/json; charset=utf-8' }

      expect(last_response.status).to eq(422)

      result = JSON.parse(last_response.body)
      expect(result['errors'][0]['code']).to eq('platform.malformed')
      expect(result['errors'][0]['message']).to eq('Unexpected body data for this action')
    end

    it 'rejects oversized payloads' do
      stub_const('Hoodoo::Services::Middleware::MAXIMUM_PAYLOAD_SIZE', 10)

      post '/v2/rspec_test_service_stub',
           JSON.fast_generate( { 'key' => 'this is definitely larger than 10 characters as JSON' } ),
           { 'CONTENT_TYPE' => 'application/json; charset=utf-8' }

      expect(last_response.status).to eq(422)

      result = JSON.parse(last_response.body)
      expect(result['errors'][0]['code']).to eq('platform.malformed')
      expect(result['errors'][0]['message']).to eq('Body data exceeds configured maximum size for platform')
    end

    it 'should generate interaction IDs and other standard headers even for error states' do
      get '/v2/rspec_test_service_stub'

      expect(last_response.status).to eq(422)
      expect(last_response.headers['X-Interaction-ID']).to_not be_nil
      expect(last_response.headers['X-Interaction-ID'].size).to eq(32)
      expect(last_response.headers['Content-Type']).to eq('application/json; charset=utf-8')
    end

  end

  context 'sessions' do

    # This leans on assumption that Permissions#permitted? has already
    # got adequate test coverage elsewhere, so we just make sure that
    # it seems to allow or deny as expected via the session.

    context 'present' do
      it 'should check for session permissions' do
        expect_any_instance_of(Hoodoo::Services::Session).to receive(:permissions).at_least( 1 ).times.and_call_original
        expect_any_instance_of(Hoodoo::Services::Permissions).to receive(:permitted?).at_least( 1 ).times.and_call_original
        expect_any_instance_of(RSpecTestServiceStubImplementation).to receive(:list).once.and_return([])
        get '/v2/rspec_test_service_stub', nil, { 'CONTENT_TYPE' => 'application/json; charset=utf-8' }
        expect(last_response.status).to eq(200)
      end
    end

    context 'with restricted permissions' do
      before :example do
        @old_test_session = Hoodoo::Services::Middleware.test_session()
        test_session = @old_test_session.dup
        permissions = Hoodoo::Services::Permissions.new # (this is "default-else-deny")
        permissions.set_resource( :RSpecTestResource, :list, Hoodoo::Services::Permissions::ALLOW )
        permissions.set_resource( :RSpecTestResource, :show, Hoodoo::Services::Permissions::ASK )
        test_session.permissions = permissions
        Hoodoo::Services::Middleware.set_test_session( test_session )
      end

      after :example do
        Hoodoo::Services::Middleware.set_test_session( @old_test_session )
      end

      it 'denies' do
        delete '/v2/rspec_test_service_stub/uuid', nil, { 'CONTENT_TYPE' => 'application/json; charset=utf-8' }
        expect(last_response.status).to eq(403)
      end

      it 'allows' do
        expect_any_instance_of(RSpecTestServiceStubImplementation).to receive(:list).once.and_return([])
        get '/v2/rspec_test_service_stub', nil, { 'CONTENT_TYPE' => 'application/json; charset=utf-8' }
        expect(last_response.status).to eq(200)
      end

      it 'asks' do
        expect_any_instance_of(RSpecTestServiceStubImplementation).to receive(:verify).once.and_return(Hoodoo::Services::Permissions::ALLOW)
        expect_any_instance_of(RSpecTestServiceStubImplementation).to receive(:show).once.and_return({})
        get '/v2/rspec_test_service_stub/uuid', nil, { 'CONTENT_TYPE' => 'application/json; charset=utf-8' }
        expect(last_response.status).to eq(200)
      end
    end

    context 'absent' do
      before :example do
        @old_test_session = Hoodoo::Services::Middleware.test_session()
        Hoodoo::Services::Middleware.set_test_session( nil )
      end

      after :example do
        Hoodoo::Services::Middleware.set_test_session( @old_test_session )
      end

      it 'should check for missing session data' do
        get '/v2/rspec_test_service_stub', nil, { 'CONTENT_TYPE' => 'application/json; charset=utf-8' }
        expect(last_response.status).to eq(401)
        result = JSON.parse(last_response.body)
        expect(result['errors'][0]['code']).to eq('platform.invalid_session')
      end
    end

  end

  context 'well formed request for' do

    it 'no matching endpoint should return 404 with lower case in content type' do
      get '/v2/where_are_you', nil, { 'CONTENT_TYPE' => 'application/json; charset=utf-8' }
      expect(last_response.status).to eq(404)
    end

    it 'no matching endpoint should return 404 with mixed case in content type' do
      get '/v2/where_are_you', nil, { 'CONTENT_TYPE' => 'APPLICATION/json; charset=UTF-8' }
      expect(last_response.status).to eq(404)
    end

    it 'a matching endpoint should use fallback exception handler if early failures occur' do

      # Stub out anything early in request handling inside call() and make it
      # throw an exception.

      expect_any_instance_of(Hoodoo::Services::Middleware).to receive(:debug_log).and_raise("boo!")
      expect_any_instance_of(Hoodoo::Services::Middleware).to receive(:record_exception).and_raise("boo!")

      get '/v2/rspec_test_service_stub', nil, { 'CONTENT_TYPE' => 'application/json; charset=utf-8' }

      expect(last_response.status).to eq(500)
      expect(last_response.body).to include('Middleware exception in exception handler')
    end

    it 'a matching endpoint should use fallback exception handler if the primary handler fails' do

      # This implicitly tests that Hoodoo' exception handler checks for test
      # and development mode and if both are false, calls the exception reporter.
      #
      # So, first, these are part of routine processing.

      expect(Hoodoo::Services::Middleware.environment).to receive(:test?).exactly(2).times.and_return(true)

      # The check for 'unless test or development' is made prior to trying to use
      # the ExceptionReporter class, so say 'no' to both then get the reporter to
      # itself raise an error.

      expect(Hoodoo::Services::Middleware.environment).to receive(:test?).once.and_return(false)
      expect(Hoodoo::Services::Middleware.environment).to receive(:development?).and_return(false)
      expect(Hoodoo::Services::Middleware::ExceptionReporting).to receive(:contextual_report).and_raise("boo!")

      # Route through to the unimplemented "list" call, so the subclass raises
      # an exception. This is tested independently elsewhere too. This causes
      # the normal exception handler to run, which breaks because of the above
      # code, so we get the fallback.

      expect_any_instance_of(RSpecTestServiceStubImplementation).to receive(:list).and_call_original
      get '/v2/rspec_test_service_stub', nil, { 'CONTENT_TYPE' => 'application/json; charset=utf-8' }

      expect(last_response.status).to eq(500)
      expect(last_response.body).to eq('Middleware exception in exception handler')
    end

    it 'a matching endpoint should fall back to the basic reporting API if context is not available' do

      # See previous test for details.

      expect(Hoodoo::Services::Middleware.environment).to receive(:test?).once.and_return(true)
      expect(Hoodoo::Services::Middleware.environment).to receive(:test?).once.and_return(false)
      expect(Hoodoo::Services::Middleware.environment).to receive(:development?).and_return(false)

      expect(Hoodoo::Services::Middleware::Interaction).to receive(:new) do
        raise("boo!")
      end

      # All we care about is seeing a call to #report instead of
      # #contextual_report as in the previous test. Things will probably
      # fail and fall to the fallback handler eventually anyway given that
      # we broke the attempt to create an Interaction instance deliberately,
      # so don't worry about examining the 'get' results.
      #
      expect(Hoodoo::Services::Middleware::ExceptionReporting).to receive(:report)
      get '/v2/rspec_test_service_stub', nil, { 'CONTENT_TYPE' => 'application/json; charset=utf-8' }
    end

    # -------------------------------------------------------------------------

    describe 'service implementation #before and #after' do
      it 'should get called if defined in correct order' do
        expect_any_instance_of(RSpecTestServiceStubBeforeAfterImplementation).to receive(:before).once do | ignored_rspec_mock_instance, context |
          expect(context).to be_a(Hoodoo::Services::Context)
        end

        expect_any_instance_of(RSpecTestServiceStubBeforeAfterImplementation).to receive(:list).once do | ignored_rspec_mock_instance, context |
          expect(context).to be_a(Hoodoo::Services::Context)
        end

        expect_any_instance_of(RSpecTestServiceStubBeforeAfterImplementation).to receive(:after).once do | ignored_rspec_mock_instance, context |
          expect(context).to be_a(Hoodoo::Services::Context)
        end

        get '/v2/rspec_test_service_before_after_stub', nil, { 'CONTENT_TYPE' => 'application/json; charset=utf-8' }
      end

      it 'should not call action if before generates errors' do
        expect_any_instance_of(RSpecTestServiceStubBeforeAfterImplementation).to receive(:before).once do | ignored_rspec_mock_instance, context |
          response.add_error( 'service_calls_a.triggered')
        end

        expect_any_instance_of(RSpecTestServiceStubBeforeAfterImplementation).not_to receive(:list)

        get '/v2/rspec_test_service_before_after_stub', nil, { 'CONTENT_TYPE' => 'application/json; charset=utf-8' }
      end
    end

    # -------------------------------------------------------------------------

    describe 'service implementation #list' do
      it 'should get called with default values' do

        expect_any_instance_of(RSpecTestServiceStubImplementation).to receive(:list).once do | ignored_rspec_mock_instance, context |
          expect(context).to be_a(Hoodoo::Services::Context)

          session = context.session
          request = context.request
          response = context.response

          expect(session).to be_a(Hoodoo::Services::Session)
          expect(request).to be_a(Hoodoo::Services::Request)
          expect(response).to be_a(Hoodoo::Services::Response)

          expect(request.locale).to eq('en-nz')
          expect(request.uri_path_components).to be_empty
          expect(request.ident).to be_nil
          expect(request.uri_path_extension).to eq('')
          expect(request.list.offset).to eq(0)
          expect(request.list.limit).to eq(50)
          expect(request.list.sort_data).to eq({'created_at'=>'desc'})
          expect(request.list.search_data).to eq({})
          expect(request.list.filter_data).to eq({})
          expect(request.embeds).to eq([])
          expect(request.references).to eq([])
        end

        get '/v2/rspec_test_service_stub', nil, { 'CONTENT_TYPE' => 'application/json; charset=utf-8' }
        expect(last_response.status).to eq(200)
      end

      it 'should pass on locale correctly (1)' do
        expect_any_instance_of(RSpecTestServiceStubImplementation).to receive(:list).once do | ignored_rspec_mock_instance, context |
          expect(context.request.locale).to eq('en-gb')
        end

        get '/v2/rspec_test_service_stub', nil, { 'CONTENT_TYPE' => 'application/json; charset=utf-8',
                                                  'HTTP_CONTENT_LANGUAGE' => 'EN-GB' }
        expect(last_response.status).to eq(200)
      end

      it 'should pass on locale correctly (2)' do
        expect_any_instance_of(RSpecTestServiceStubImplementation).to receive(:list).once do | ignored_rspec_mock_instance, context |
          expect(context.request.locale).to eq('en-gb')
        end

        get '/v2/rspec_test_service_stub', nil, { 'CONTENT_TYPE' => 'application/json; charset=utf-8',
                                                  'HTTP_ACCEPT_LANGUAGE' => 'en-GB;q=0.8, en;q=0.7' }
        expect(last_response.status).to eq(200)
      end

      it 'should get called on varied path forms (1)' do
        expect_any_instance_of(RSpecTestServiceStubImplementation).to receive(:list)
        get '/v2/rspec_test_service_stub/', nil, { 'CONTENT_TYPE' => 'application/json; charset=utf-8' }
        expect(last_response.status).to eq(200)
      end

      it 'should get called on varied path forms (2)' do
        expect_any_instance_of(RSpecTestServiceStubImplementation).to receive(:list)
        get '/v2/rspec_test_service_stub.json', nil, { 'CONTENT_TYPE' => 'application/json; charset=utf-8' }
        expect(last_response.status).to eq(200)
      end

      context 'without ActiveRecord' do
        before :each do
          @ar = ActiveRecord
          Object.send( :remove_const, :ActiveRecord )
        end

        after :each do
          ActiveRecord = @ar
        end

        it 'still calls the service' do
          expect_any_instance_of(RSpecTestServiceStubImplementation).to receive(:list)
          get '/v2/rspec_test_service_stub/', nil, { 'CONTENT_TYPE' => 'application/json; charset=utf-8' }
          expect(last_response.status).to eq(200)
        end
      end

      # We allow this odd form because if it were to be considered 'show', then
      # it'd be show with no path components and a JSON format request. That
      # makes no sense. So it drops out logically as 'list'.
      #
      it 'should get called on varied path forms (3)' do
        expect_any_instance_of(RSpecTestServiceStubImplementation).to receive(:list)
        get '/v2/rspec_test_service_stub/.json', nil, { 'CONTENT_TYPE' => 'application/json; charset=utf-8' }
        expect(last_response.status).to eq(200)
      end

      it 'should complain if the subclass omits the implementation' do
        expect_any_instance_of(RSpecTestServiceStubImplementation).to receive(:list).and_call_original
        get '/v2/rspec_test_service_stub', nil, { 'CONTENT_TYPE' => 'application/json; charset=utf-8' }
        expect(last_response.status).to eq(500)
        result = JSON.parse(last_response.body)
        expect(result['errors'][0]['message']).to eq("Hoodoo::Services::Implementation subclasses must implement 'list'")
      end

      it 'should complain if any body data is given' do
        expect_any_instance_of(RSpecTestServiceStubImplementation).to_not receive(:list)
        get '/v2/rspec_test_service_stub/', "{}", { 'CONTENT_TYPE' => 'application/json; charset=utf-8' }
        expect(last_response.status).to eq(422)
        result = JSON.parse(last_response.body)
        expect(result['errors'][0]['code']).to eq('platform.malformed')
      end

      it 'should complain about prohibited query entries' do
        expect_any_instance_of(RSpecTestServiceStubImplementation).to_not receive(:list)
        get '/v2/rspec_test_service_stub?imaginary=42', nil, { 'CONTENT_TYPE' => 'application/json; charset=utf-8' }
        expect(last_response.status).to eq(422)
        result = JSON.parse(last_response.body)
        expect(result['errors'][0]['code']).to eq('platform.malformed')
      end

      it 'should respond to limit query parameter' do
        expect_any_instance_of(RSpecTestServiceStubImplementation).to receive(:list).once do | ignored_rspec_mock_instance, context |
          expect(context.request.list.offset).to eq(0)
          expect(context.request.list.limit).to eq(42)
        end

        get '/v2/rspec_test_service_stub?limit=42', nil, { 'CONTENT_TYPE' => 'application/json; charset=utf-8' }
        expect(last_response.status).to eq(200)
      end

      it 'should take the last limit query parameter if several are given' do
        expect_any_instance_of(RSpecTestServiceStubImplementation).to receive(:list).once do | ignored_rspec_mock_instance, context |
          expect(context.request.list.offset).to eq(0)
          expect(context.request.list.limit).to eq(9)
        end

        get '/v2/rspec_test_service_stub?limit=15&limit=42&limit=9', nil, { 'CONTENT_TYPE' => 'application/json; charset=utf-8' }
        expect(last_response.status).to eq(200)
      end

      def test_with_limit( limit )
        expect_any_instance_of(RSpecTestServiceStubImplementation).to_not receive(:list)
        get "/v2/rspec_test_service_stub?limit=#{ limit }", nil, { 'CONTENT_TYPE' => 'application/json; charset=utf-8' }
        expect(last_response.status).to eq(422)
        result = JSON.parse(last_response.body)
        expect(result['errors'][0]['code']).to eq('platform.malformed')
        expect(result['errors'][0]['message']).to eq('One or more malformed or invalid query string parameters')
        expect(result['errors'][0]['reference']).to eq('limit')
      end

      it 'should complain about non-numeric limit query parameter' do
        test_with_limit( 'foo' )
      end

      it 'should complain about zero limit query parameter' do
        test_with_limit( 0 )
      end

      it 'should complain about negative limit query parameter' do
        test_with_limit( -1 )
      end

      it 'should respond to offset query parameter' do
        expect_any_instance_of(RSpecTestServiceStubImplementation).to receive(:list).once do | ignored_rspec_mock_instance, context |
          expect(context.request.list.offset).to eq(42)
          expect(context.request.list.limit).to eq(50)
        end

        get '/v2/rspec_test_service_stub?offset=42', nil, { 'CONTENT_TYPE' => 'application/json; charset=utf-8' }
        expect(last_response.status).to eq(200)
      end

      it 'should take the last offset query parameter if several are given' do
        expect_any_instance_of(RSpecTestServiceStubImplementation).to receive(:list).once do | ignored_rspec_mock_instance, context |
          expect(context.request.list.offset).to eq(24)
          expect(context.request.list.limit).to eq(50)
        end

        get '/v2/rspec_test_service_stub?offset=4&offset=42&offset=24', nil, { 'CONTENT_TYPE' => 'application/json; charset=utf-8' }
        expect(last_response.status).to eq(200)
      end

      def test_with_offset( offset )
        expect_any_instance_of(RSpecTestServiceStubImplementation).to_not receive(:list)
        get "/v2/rspec_test_service_stub?offset=#{ offset }", nil, { 'CONTENT_TYPE' => 'application/json; charset=utf-8' }
        expect(last_response.status).to eq(422)
        result = JSON.parse(last_response.body)
        expect(result['errors'][0]['code']).to eq('platform.malformed')
        expect(result['errors'][0]['message']).to eq('One or more malformed or invalid query string parameters')
        expect(result['errors'][0]['reference']).to eq('offset')
      end

      it 'should complain about non-numeric offset query parameter' do
        test_with_offset( 'foo' )
      end

      it 'should complain about negative offset query parameter' do
        test_with_offset( -1 )
      end

      it 'should take the last offset and last query parameter if several are given' do
        expect_any_instance_of(RSpecTestServiceStubImplementation).to receive(:list).once do | ignored_rspec_mock_instance, context |
          expect(context.request.list.offset).to eq(24)
          expect(context.request.list.limit).to eq(23)
        end

        get '/v2/rspec_test_service_stub?limit=2&offset=42&limit=14&limit=23&offset=24', nil, { 'CONTENT_TYPE' => 'application/json; charset=utf-8' }
        expect(last_response.status).to eq(200)
      end

      it 'should respond to sort query parameter' do
        expect_any_instance_of(RSpecTestServiceStubImplementation).to receive(:list).once do | ignored_rspec_mock_instance, context |
          expect(context.request.list.sort_data).to eq({'extra'=>'up'})
        end

        get '/v2/rspec_test_service_stub?sort=extra', nil, { 'CONTENT_TYPE' => 'application/json; charset=utf-8' }
        expect(last_response.status).to eq(200)
      end

      it 'should respond to several sort query parameters (form 1)' do
        expect_any_instance_of(RSpecTestServiceStubImplementation).to receive(:list).once do | ignored_rspec_mock_instance, context |
          expect(context.request.list.sort_data).to eq({'extra'=>'up', 'created_at'=>'desc'})
        end

        get '/v2/rspec_test_service_stub?sort=extra,created_at&direction=up,desc', nil, { 'CONTENT_TYPE' => 'application/json; charset=utf-8' }
        expect(last_response.status).to eq(200)
      end

      it 'should respond to several sort query parameters (form 2)' do
        expect_any_instance_of(RSpecTestServiceStubImplementation).to receive(:list).once do | ignored_rspec_mock_instance, context |
          expect(context.request.list.sort_data).to eq({'extra'=>'up', 'created_at'=>'desc'})
        end

        get '/v2/rspec_test_service_stub?sort=extra&sort=created_at&direction=up&direction=desc', nil, { 'CONTENT_TYPE' => 'application/json; charset=utf-8' }
        expect(last_response.status).to eq(200)
      end

      it 'should handle legitimate duplicated sort values (form 1)' do
        expect_any_instance_of(RSpecTestServiceStubImplementation).to receive(:list).once do | ignored_rspec_mock_instance, context |
          expect(context.request.list.sort_data).to eq({'conventional' => 'desc', 'extra'=>'up', 'created_at'=>'desc'})
        end

        get '/v2/rspec_test_service_stub?sort=conventional,extra,created_at&direction=desc,up,desc', nil, { 'CONTENT_TYPE' => 'application/json; charset=utf-8' }
        expect(last_response.status).to eq(200)
      end

      it 'should handle legitimate duplicated sort values (form 2)' do
        expect_any_instance_of(RSpecTestServiceStubImplementation).to receive(:list).once do | ignored_rspec_mock_instance, context |
                expect(context.request.list.sort_data).to eq({'conventional' => 'desc', 'extra'=>'up', 'created_at'=>'desc'})
        end

        get '/v2/rspec_test_service_stub?sort=conventional&direction=desc&sort=extra&sort=created_at&direction=up&direction=desc', nil, { 'CONTENT_TYPE' => 'application/json; charset=utf-8' }
        expect(last_response.status).to eq(200)
      end

      it 'should handle a mixture of sort forms' do
        expect_any_instance_of(RSpecTestServiceStubImplementation).to receive(:list).once do | ignored_rspec_mock_instance, context |
                expect(context.request.list.sort_data).to eq({'conventional' => 'desc', 'extra'=>'up', 'created_at'=>'desc'})
        end

        get '/v2/rspec_test_service_stub?sort=conventional&direction=desc&sort=extra,created_at&direction=up,desc', nil, { 'CONTENT_TYPE' => 'application/json; charset=utf-8' }
        expect(last_response.status).to eq(200)
      end

      it 'should de-duplicate unnecessarily duplicated sort query parameters' do
        expect_any_instance_of(RSpecTestServiceStubImplementation).to receive(:list).once do | ignored_rspec_mock_instance, context |
          expect(context.request.list.sort_data).to eq({'created_at'=>'desc', 'extra'=>'down', 'conventional' => 'desc'})
        end

        get '/v2/rspec_test_service_stub?sort=created_at,extra,extra&sort=conventional&direction=desc,down,down,desc', nil, { 'CONTENT_TYPE' => 'application/json; charset=utf-8' }
        expect(last_response.status).to eq(200)
      end

      it 'should complain about bad sort query parameter' do
        expect_any_instance_of(RSpecTestServiceStubImplementation).to_not receive(:list)
        get '/v2/rspec_test_service_stub?sort=foo', nil, { 'CONTENT_TYPE' => 'application/json; charset=utf-8' }
        expect(last_response.status).to eq(422)
        result = JSON.parse(last_response.body)
        expect(result['errors'][0]['code']).to eq('platform.malformed')
        expect(result['errors'][0]['message']).to eq('One or more malformed or invalid query string parameters')
        expect(result['errors'][0]['reference']).to eq('sort')
      end

      it 'should respond to direction query parameter, with infered sort' do
        expect_any_instance_of(RSpecTestServiceStubImplementation).to receive(:list).once do | ignored_rspec_mock_instance, context |
          expect(context.request.list.sort_data).to eq({'created_at'=>'asc'})
        end

        get '/v2/rspec_test_service_stub?direction=asc', nil, { 'CONTENT_TYPE' => 'application/json; charset=utf-8' }
        expect(last_response.status).to eq(200)
      end

      it 'should respond to direction query parameter, with explicit sort' do
        expect_any_instance_of(RSpecTestServiceStubImplementation).to receive(:list).once do | ignored_rspec_mock_instance, context |
          expect(context.request.list.sort_data).to eq({'extra'=>'down'})
        end

        get '/v2/rspec_test_service_stub?sort=extra&direction=down', nil, { 'CONTENT_TYPE' => 'application/json; charset=utf-8' }
        expect(last_response.status).to eq(200)
      end

      it 'should respond to multiple direction query parameters (form 1)' do
        expect_any_instance_of(RSpecTestServiceStubImplementation).to receive(:list).once do | ignored_rspec_mock_instance, context |
          expect(context.request.list.sort_data).to eq({'extra'=>'down', 'created_at'=>'asc'})
        end

        get '/v2/rspec_test_service_stub?sort=extra,created_at&direction=down,asc', nil, { 'CONTENT_TYPE' => 'application/json; charset=utf-8' }
        expect(last_response.status).to eq(200)
      end

      it 'should respond to multiple direction query parameters (form 2)' do
        expect_any_instance_of(RSpecTestServiceStubImplementation).to receive(:list).once do | ignored_rspec_mock_instance, context |
          expect(context.request.list.sort_data).to eq({'extra'=>'down', 'created_at'=>'asc'})
        end

        get '/v2/rspec_test_service_stub?direction=down&sort=extra,created_at&direction=asc', nil, { 'CONTENT_TYPE' => 'application/json; charset=utf-8' }
        expect(last_response.status).to eq(200)
      end

      # When there's more than one sort parameter, we need a matching number
      # of sort and direction keys. Use valid sort keys and directions so we
      # know that the "platform.malformed" the test expects is actually
      # coming from the count mismatch, not because the parameters are not
      # recognised sort keys or dierctions.
      #
      it 'should complain about too many direction query parameters' do
        expect_any_instance_of(RSpecTestServiceStubImplementation).to_not receive(:list)
        get '/v2/rspec_test_service_stub?sort=created_at&direction=desc,down', nil, { 'CONTENT_TYPE' => 'application/json; charset=utf-8' }
        expect(last_response.status).to eq(422)
        result = JSON.parse(last_response.body)
        expect(result['errors'][0]['code']).to eq('platform.malformed')
        expect(result['errors'][0]['message']).to eq('One or more malformed or invalid query string parameters')
        expect(result['errors'][0]['reference']).to eq('direction')
      end

      it 'should complain about too many sort query parameters' do
        expect_any_instance_of(RSpecTestServiceStubImplementation).to_not receive(:list)
        get '/v2/rspec_test_service_stub?sort=created_at,extra&direction=desc', nil, { 'CONTENT_TYPE' => 'application/json; charset=utf-8' }
        expect(last_response.status).to eq(422)
        result = JSON.parse(last_response.body)
        expect(result['errors'][0]['code']).to eq('platform.malformed')
        expect(result['errors'][0]['message']).to eq('One or more malformed or invalid query string parameters')
        expect(result['errors'][0]['reference']).to eq('direction')
      end

      it 'should complain about bad direction query parameter' do
        expect_any_instance_of(RSpecTestServiceStubImplementation).to_not receive(:list)
        get '/v2/rspec_test_service_stub?sort=created_at&direction=foo', nil, { 'CONTENT_TYPE' => 'application/json; charset=utf-8' }
        expect(last_response.status).to eq(422)
        result = JSON.parse(last_response.body)
        expect(result['errors'][0]['code']).to eq('platform.malformed')
        expect(result['errors'][0]['message']).to eq('One or more malformed or invalid query string parameters')
        expect(result['errors'][0]['reference']).to eq('direction')
      end

      it 'should respond to search query parameter (form 1)' do
        expect_any_instance_of(RSpecTestServiceStubImplementation).to receive(:list).once do | ignored_rspec_mock_instance, context |
          expect(context.request.list.search_data).to eq({'foo' => 'val', 'bar' => 'more'})
        end

        get '/v2/rspec_test_service_stub?search=foo%3Dval%26bar%3Dmore', nil, { 'CONTENT_TYPE' => 'application/json; charset=utf-8' }
        expect(last_response.status).to eq(200)
      end

      it 'should respond to search query parameter (form 2)' do
        expect_any_instance_of(RSpecTestServiceStubImplementation).to receive(:list).once do | ignored_rspec_mock_instance, context |
          expect(context.request.list.search_data).to eq({'foo' => 'val', 'bar' => 'more'})
        end

        get '/v2/rspec_test_service_stub?search=foo%3Dval&search=bar%3Dmore', nil, { 'CONTENT_TYPE' => 'application/json; charset=utf-8' }
        expect(last_response.status).to eq(200)
      end

      it 'should respond to search query parameter, resolving duplicates' do
        expect_any_instance_of(RSpecTestServiceStubImplementation).to receive(:list).once do | ignored_rspec_mock_instance, context |
          expect(context.request.list.search_data).to eq({'foo' => 'override', 'bar' => 'more'})
        end

        get '/v2/rspec_test_service_stub?search=foo%3Dval&search=bar%3Dmore%26foo%3Doverride', nil, { 'CONTENT_TYPE' => 'application/json; charset=utf-8' }
        expect(last_response.status).to eq(200)
      end

      it 'should complain about bad search query parameter (form 1)' do
        expect_any_instance_of(RSpecTestServiceStubImplementation).to_not receive(:list)
        get '/v2/rspec_test_service_stub?search=thing%3Dval%26thang%3Dval', nil, { 'CONTENT_TYPE' => 'application/json; charset=utf-8' }
        expect(last_response.status).to eq(422)
        result = JSON.parse(last_response.body)
        expect(result['errors'][0]['code']).to eq('platform.malformed')
        expect(result['errors'][0]['message']).to eq('One or more malformed or invalid query string parameters')
        expect(result['errors'][0]['reference']).to eq('search: thing\\, thang')
      end

      it 'should complain about bad search query parameter (form 2)' do
        expect_any_instance_of(RSpecTestServiceStubImplementation).to_not receive(:list)
        get '/v2/rspec_test_service_stub?search=thing%3Dval&search=thang%3Dval', nil, { 'CONTENT_TYPE' => 'application/json; charset=utf-8' }
        expect(last_response.status).to eq(422)
        result = JSON.parse(last_response.body)
        expect(result['errors'][0]['code']).to eq('platform.malformed')
        expect(result['errors'][0]['message']).to eq('One or more malformed or invalid query string parameters')
        expect(result['errors'][0]['reference']).to eq('search: thing\\, thang')
      end

      it 'should respond to permitted framework search query parameter "created_after"' do
        dt     = DateTime.parse( Time.now.round.iso8601 )
        str    = dt.iso8601
        encstr = CGI.escape( CGI.escape( str ) ) # Remember, search values within the subquery string must be double escaped

        expect_any_instance_of(RSpecTestServiceStubImplementation).to receive(:list).once do | ignored_rspec_mock_instance, context |
          expect(context.request.list.search_data).to eq({'created_after' => dt})
        end

        get "/v2/rspec_test_service_stub?search=created_after%3D#{ encstr }", nil, { 'CONTENT_TYPE' => 'application/json; charset=utf-8' }
        expect(last_response.status).to eq(200)
      end

      it 'should reject malformed value in permitted framework search query parameter "created_after"' do
        expect_any_instance_of(RSpecTestServiceStubImplementation).to_not receive(:list)
        get "/v2/rspec_test_service_stub?search=created_after%3Dthing", nil, { 'CONTENT_TYPE' => 'application/json; charset=utf-8' }
        expect(last_response.status).to eq(422)
        result = JSON.parse(last_response.body)
        expect(result['errors'][0]['code']).to eq('platform.malformed')
        expect(result['errors'][0]['message']).to eq('One or more malformed or invalid query string parameters')
        expect(result['errors'][0]['reference']).to eq('search: created_after')
      end

      it 'should respond to permitted framework search query parameter "created_by"' do
        encstr = Hoodoo::UUID.generate()

        expect_any_instance_of(RSpecTestServiceStubImplementation).to receive(:list).once do | ignored_rspec_mock_instance, context |
          expect(context.request.list.search_data).to eq({'created_by' => encstr})
        end

        get "/v2/rspec_test_service_stub?search=created_by%3D#{ encstr }", nil, { 'CONTENT_TYPE' => 'application/json; charset=utf-8' }
        expect(last_response.status).to eq(200)
      end

      it 'should reject malformed value in permitted framework search query parameter "created_by"' do
        expect_any_instance_of(RSpecTestServiceStubImplementation).to_not receive(:list)
        get "/v2/rspec_test_service_stub?search=created_by%3Dnotauuid", nil, { 'CONTENT_TYPE' => 'application/json; charset=utf-8' }
        expect(last_response.status).to eq(422)
        result = JSON.parse(last_response.body)
        expect(result['errors'][0]['code']).to eq('platform.malformed')
        expect(result['errors'][0]['message']).to eq('One or more malformed or invalid query string parameters')
        expect(result['errors'][0]['reference']).to eq('search: created_by')
      end

      it 'should reject prohibited framework search query parameter' do
        str    = Time.now.iso8601
        encstr = CGI.escape( CGI.escape( str ) ) # Remember, search values within the subquery string must be double escaped

        expect_any_instance_of(RSpecTestServiceStubImplementation).to_not receive(:list)
        get "/v2/rspec_test_service_stub?search=created_before%3D#{ encstr }", nil, { 'CONTENT_TYPE' => 'application/json; charset=utf-8' }
        expect(last_response.status).to eq(422)
        result = JSON.parse(last_response.body)
        expect(result['errors'][0]['code']).to eq('platform.malformed')
        expect(result['errors'][0]['message']).to eq('One or more malformed or invalid query string parameters')
        expect(result['errors'][0]['reference']).to eq('search: created_before')
      end

      it 'should respond to filter query parameter (form 1)' do
        expect_any_instance_of(RSpecTestServiceStubImplementation).to receive(:list).once do | ignored_rspec_mock_instance, context |
          expect(context.request.list.filter_data).to eq({'baz' => 'more', 'boo' => 'val'})
        end

        get '/v2/rspec_test_service_stub?filter=boo%3Dval%26baz%3Dmore', nil, { 'CONTENT_TYPE' => 'application/json; charset=utf-8' }
        expect(last_response.status).to eq(200)
      end

      it 'should respond to filter query parameter (form 2)' do
        expect_any_instance_of(RSpecTestServiceStubImplementation).to receive(:list).once do | ignored_rspec_mock_instance, context |
          expect(context.request.list.filter_data).to eq({'baz' => 'more', 'boo' => 'val'})
        end

        get '/v2/rspec_test_service_stub?filter=boo%3Dval&filter=baz%3Dmore', nil, { 'CONTENT_TYPE' => 'application/json; charset=utf-8' }
        expect(last_response.status).to eq(200)
      end

      it 'should respond to filter query parameter, resolving duplicates' do
        expect_any_instance_of(RSpecTestServiceStubImplementation).to receive(:list).once do | ignored_rspec_mock_instance, context |
          expect(context.request.list.filter_data).to eq({'boo' => 'override1', 'baz' => 'override2'})
        end

        get '/v2/rspec_test_service_stub?filter=boo%3Dval&filter=baz%3Dmore&filter=baz%3Doverride2%26boo%3Doverride1', nil, { 'CONTENT_TYPE' => 'application/json; charset=utf-8' }
        expect(last_response.status).to eq(200)
      end

      it 'should complain about bad filter query parameter (form 1)' do
        expect_any_instance_of(RSpecTestServiceStubImplementation).to_not receive(:list)
        get '/v2/rspec_test_service_stub?filter=thung%3Dval%26theng%3Dval', nil, { 'CONTENT_TYPE' => 'application/json; charset=utf-8' }
        expect(last_response.status).to eq(422)
        result = JSON.parse(last_response.body)
        expect(result['errors'][0]['code']).to eq('platform.malformed')
        expect(result['errors'][0]['message']).to eq('One or more malformed or invalid query string parameters')
        expect(result['errors'][0]['reference']).to eq('filter: thung\\, theng')
      end

      it 'should complain about bad search and filter query parameter' do
        expect_any_instance_of(RSpecTestServiceStubImplementation).to_not receive(:list)
        get '/v2/rspec_test_service_stub?search=thung%3Dval&filter=theng%3Dval', nil, { 'CONTENT_TYPE' => 'application/json; charset=utf-8' }
        expect(last_response.status).to eq(422)
        result = JSON.parse(last_response.body)
        expect(result['errors'][0]['code']).to eq('platform.malformed')
        expect(result['errors'][0]['message']).to eq('One or more malformed or invalid query string parameters')
        expect(result['errors'][0]['reference']).to eq('search: thung\\, filter: theng')
      end

      it 'should complain about bad filter query parameter (form 2)' do
        expect_any_instance_of(RSpecTestServiceStubImplementation).to_not receive(:list)
        get '/v2/rspec_test_service_stub?filter=thung%3Dval&filter=theng%3Dval', nil, { 'CONTENT_TYPE' => 'application/json; charset=utf-8' }
        expect(last_response.status).to eq(422)
        result = JSON.parse(last_response.body)
        expect(result['errors'][0]['code']).to eq('platform.malformed')
        expect(result['errors'][0]['message']).to eq('One or more malformed or invalid query string parameters')
        expect(result['errors'][0]['reference']).to eq('filter: thung\\, theng')
      end

      it 'should respond to permitted framework filter query parameter "created_before"' do
        dt     = DateTime.parse( Time.now.round.iso8601 )
        str    = dt.iso8601
        encstr = CGI.escape( CGI.escape( str ) ) # Remember, search values within the subquery string must be double escaped

        expect_any_instance_of(RSpecTestServiceStubImplementation).to receive(:list).once do | ignored_rspec_mock_instance, context |
          expect(context.request.list.filter_data).to eq({'created_before' => dt})
        end

        get "/v2/rspec_test_service_stub?filter=created_before%3D#{ encstr }", nil, { 'CONTENT_TYPE' => 'application/json; charset=utf-8' }
        expect(last_response.status).to eq(200)
      end

      it 'should reject malformed value in permitted framework filter query parameter "created_before' do
        expect_any_instance_of(RSpecTestServiceStubImplementation).to_not receive(:list)
        get "/v2/rspec_test_service_stub?filter=created_before%3Dthing", nil, { 'CONTENT_TYPE' => 'application/json; charset=utf-8' }
        expect(last_response.status).to eq(422)
        result = JSON.parse(last_response.body)
        expect(result['errors'][0]['code']).to eq('platform.malformed')
        expect(result['errors'][0]['message']).to eq('One or more malformed or invalid query string parameters')
        expect(result['errors'][0]['reference']).to eq('filter: created_before')
      end

      it 'should respond to permitted framework filter query parameter "created_by"' do
        encstr = Hoodoo::UUID.generate()

        expect_any_instance_of(RSpecTestServiceStubImplementation).to receive(:list).once do | ignored_rspec_mock_instance, context |
          expect(context.request.list.filter_data).to eq({'created_by' => encstr})
        end

        get "/v2/rspec_test_service_stub?filter=created_by%3D#{ encstr }", nil, { 'CONTENT_TYPE' => 'application/json; charset=utf-8' }
        expect(last_response.status).to eq(200)
      end

      it 'should reject malformed value in permitted framework filter query parameter "created_by' do
        expect_any_instance_of(RSpecTestServiceStubImplementation).to_not receive(:list)
        get "/v2/rspec_test_service_stub?filter=created_by%3Dnotauuid", nil, { 'CONTENT_TYPE' => 'application/json; charset=utf-8' }
        expect(last_response.status).to eq(422)
        result = JSON.parse(last_response.body)
        expect(result['errors'][0]['code']).to eq('platform.malformed')
        expect(result['errors'][0]['message']).to eq('One or more malformed or invalid query string parameters')
        expect(result['errors'][0]['reference']).to eq('filter: created_by')
      end

      it 'should reject prohibited framework filter query parameter' do
        str    = Time.now.iso8601
        encstr = CGI.escape( CGI.escape( str ) ) # Remember, search values within the subquery string must be double escaped

        expect_any_instance_of(RSpecTestServiceStubImplementation).to_not receive(:list)
        get "/v2/rspec_test_service_stub?filter=created_after%3D#{ encstr }", nil, { 'CONTENT_TYPE' => 'application/json; charset=utf-8' }
        expect(last_response.status).to eq(422)
        result = JSON.parse(last_response.body)
        expect(result['errors'][0]['code']).to eq('platform.malformed')
        expect(result['errors'][0]['message']).to eq('One or more malformed or invalid query string parameters')
        expect(result['errors'][0]['reference']).to eq('filter: created_after')
      end

      it 'should respond to embed query parameter' do
        expect_any_instance_of(RSpecTestServiceStubImplementation).to receive(:list).once do | ignored_rspec_mock_instance, context |
          expect(context.request.embeds).to eq(['embs', 'emb'])
        end

        get '/v2/rspec_test_service_stub?_embed=embs,emb', nil, { 'CONTENT_TYPE' => 'application/json; charset=utf-8' }
        expect(last_response.status).to eq(200)
      end

      it 'should filter out duplicates in embed query parameter' do
        expect_any_instance_of(RSpecTestServiceStubImplementation).to receive(:list).once do | ignored_rspec_mock_instance, context |
          expect(context.request.embeds).to eq(['embs', 'emb'])
        end

        get '/v2/rspec_test_service_stub?_embed=embs,emb,embs,embs,emb,emb,embs', nil, { 'CONTENT_TYPE' => 'application/json; charset=utf-8' }
        expect(last_response.status).to eq(200)
      end

      it 'should complain about bad embed query parameter' do
        expect_any_instance_of(RSpecTestServiceStubImplementation).to_not receive(:list)
        get '/v2/rspec_test_service_stub?_embed=one,emb,two', nil, { 'CONTENT_TYPE' => 'application/json; charset=utf-8' }
        expect(last_response.status).to eq(422)
        result = JSON.parse(last_response.body)
        expect(result['errors'][0]['code']).to eq('platform.malformed')
        expect(result['errors'][0]['message']).to eq('One or more malformed or invalid query string parameters')
        expect(result['errors'][0]['reference']).to eq('_embed: one\\, two')
      end

      it 'should respond to reference query parameter' do
        expect_any_instance_of(RSpecTestServiceStubImplementation).to receive(:list).once do | ignored_rspec_mock_instance, context |
          expect(context.request.references).to eq(['embs', 'emb'])
        end

        get '/v2/rspec_test_service_stub?_reference=embs,emb', nil, { 'CONTENT_TYPE' => 'application/json; charset=utf-8' }
        expect(last_response.status).to eq(200)
      end

      it 'should filter out duplicates in reference query parameter' do
        expect_any_instance_of(RSpecTestServiceStubImplementation).to receive(:list).once do | ignored_rspec_mock_instance, context |
          expect(context.request.references).to eq(['embs', 'emb'])
        end

        get '/v2/rspec_test_service_stub?_reference=embs,emb,embs,embs,emb,emb,embs', nil, { 'CONTENT_TYPE' => 'application/json; charset=utf-8' }
        expect(last_response.status).to eq(200)
      end

      it 'should complain about bad reference query parameter' do
        expect_any_instance_of(RSpecTestServiceStubImplementation).to_not receive(:list)
        get '/v2/rspec_test_service_stub?_reference=one,emb,two', nil, { 'CONTENT_TYPE' => 'application/json; charset=utf-8' }
        expect(last_response.status).to eq(422)
        result = JSON.parse(last_response.body)
        expect(result['errors'][0]['code']).to eq('platform.malformed')
        expect(result['errors'][0]['message']).to eq('One or more malformed or invalid query string parameters')
        expect(result['errors'][0]['reference']).to eq('_reference: one\\, two')
      end

      it 'should complain about several bad query parameters' do
        expect_any_instance_of(RSpecTestServiceStubImplementation).to_not receive(:list)
        get '/v2/rspec_test_service_stub?_reference=one,emb,two&direction=asc&sort=foo', nil, { 'CONTENT_TYPE' => 'application/json; charset=utf-8' }
        expect(last_response.status).to eq(422)
        result = JSON.parse(last_response.body)
        expect(result['errors'][0]['code']).to eq('platform.malformed')
        expect(result['errors'][0]['message']).to eq('One or more malformed or invalid query string parameters')
        expect(result['errors'][0]['reference']).to eq('sort\\, _reference: one\\, two')
      end

    end

    # -------------------------------------------------------------------------

    describe 'service implementation #show' do
      it 'should get called with correct path data (1)' do

        expect_any_instance_of(RSpecTestServiceStubImplementation).to receive(:show).once do | ignored_rspec_mock_instance, context |
          expect(context.request.uri_path_components).to eq(['12345'])
          expect(context.request.ident).to eq('12345')
          expect(context.request.uri_path_extension).to eq('tar.gz')
        end

        get '/v2/rspec_test_service_stub/12345.tar.gz', nil, { 'CONTENT_TYPE' => 'application/json; charset=utf-8' }
        expect(last_response.status).to eq(200)
      end

      it 'should get called with correct path data (2)' do

        expect_any_instance_of(RSpecTestServiceStubImplementation).to receive(:show).once do | ignored_rspec_mock_instance, context |
          expect(context.request.uri_path_components).to eq(['12345', '67890'])
          expect(context.request.ident).to eq('12345')
          expect(context.request.uri_path_extension).to eq('json')
        end

        get '/v2/rspec_test_service_stub/12345/67890.json', nil, { 'CONTENT_TYPE' => 'application/json; charset=utf-8' }
        expect(last_response.status).to eq(200)
      end

      it 'should get called with correct path data (3)' do

        expect_any_instance_of(RSpecTestServiceStubImplementation).to receive(:show).once do | ignored_rspec_mock_instance, context |
          expect(context.request.uri_path_components).to eq(['12345abc'])
          expect(context.request.ident).to eq('12345abc')
          expect(context.request.uri_path_extension).to eq('')
        end

        get '/v2/rspec_test_service_stub/12345abc/', nil, { 'CONTENT_TYPE' => 'application/json; charset=utf-8' }
        expect(last_response.status).to eq(200)
      end

      it 'should complain if the subclass omits the implementation' do
        expect_any_instance_of(RSpecTestServiceStubImplementation).to receive(:show).and_call_original
        get '/v2/rspec_test_service_stub/12345.tar.gz', nil, { 'CONTENT_TYPE' => 'application/json; charset=utf-8' }
        expect(last_response.status).to eq(500)
        result = JSON.parse(last_response.body)
        expect(result['errors'][0]['message']).to eq("Hoodoo::Services::Implementation subclasses must implement 'show'")
      end

      it 'should complain if any body data is given' do
        expect_any_instance_of(RSpecTestServiceStubImplementation).to_not receive(:show)
        get '/v2/rspec_test_service_stub/12345.tar.gz', "{}", { 'CONTENT_TYPE' => 'application/json; charset=utf-8' }
        expect(last_response.status).to eq(422)
        result = JSON.parse(last_response.body)
        expect(result['errors'][0]['code']).to eq('platform.malformed')
      end

      it 'should complain about prohibited query entries (1)' do
        expect_any_instance_of(RSpecTestServiceStubImplementation).to_not receive(:show)
        get '/v2/rspec_test_service_stub/12345?limit=25', nil, { 'CONTENT_TYPE' => 'application/json; charset=utf-8' }
        expect(last_response.status).to eq(422)
        result = JSON.parse(last_response.body)
        expect(result['errors'][0]['code']).to eq('platform.malformed')
      end

      it 'should complain about prohibited query entries (2)' do
        expect_any_instance_of(RSpecTestServiceStubImplementation).to_not receive(:show)
        get '/v2/rspec_test_service_stub/12345?imaginary=25', nil, { 'CONTENT_TYPE' => 'application/json; charset=utf-8' }
        expect(last_response.status).to eq(422)
        result = JSON.parse(last_response.body)
        expect(result['errors'][0]['code']).to eq('platform.malformed')
      end

      it 'should respond to embed query parameter' do
        expect_any_instance_of(RSpecTestServiceStubImplementation).to receive(:show).once do | ignored_rspec_mock_instance, context |
          expect(context.request.embeds).to eq(['embs', 'emb'])
        end

        get '/v2/rspec_test_service_stub/12345?_embed=embs,emb', nil, { 'CONTENT_TYPE' => 'application/json; charset=utf-8' }
        expect(last_response.status).to eq(200)
      end

      it 'should complain about bad embed query parameter' do
        expect_any_instance_of(RSpecTestServiceStubImplementation).to_not receive(:show)
        get '/v2/rspec_test_service_stub/12345?_embed=one,emb,two', nil, { 'CONTENT_TYPE' => 'application/json; charset=utf-8' }
        expect(last_response.status).to eq(422)
        result = JSON.parse(last_response.body)
        expect(result['errors'][0]['code']).to eq('platform.malformed')
        expect(result['errors'][0]['message']).to eq('One or more malformed or invalid query string parameters')
        expect(result['errors'][0]['reference']).to eq('_embed: one\\, two')
      end

      it 'should respond to reference query parameter' do
        expect_any_instance_of(RSpecTestServiceStubImplementation).to receive(:show).once do | ignored_rspec_mock_instance, context |
          expect(context.request.references).to eq(['embs', 'emb'])
        end

        get '/v2/rspec_test_service_stub/12345?_reference=embs,emb', nil, { 'CONTENT_TYPE' => 'application/json; charset=utf-8' }
        expect(last_response.status).to eq(200)
      end

      it 'should complain about bad reference query parameter' do
        expect_any_instance_of(RSpecTestServiceStubImplementation).to_not receive(:show)
        get '/v2/rspec_test_service_stub/12345?_reference=one,emb,two', nil, { 'CONTENT_TYPE' => 'application/json; charset=utf-8' }
        expect(last_response.status).to eq(422)
        result = JSON.parse(last_response.body)
        expect(result['errors'][0]['code']).to eq('platform.malformed')
        expect(result['errors'][0]['message']).to eq('One or more malformed or invalid query string parameters')
        expect(result['errors'][0]['reference']).to eq('_reference: one\\, two')
      end
    end

    # -------------------------------------------------------------------------

    describe 'service implementation #create' do
      it 'should complain if the payload is missing' do
        expect_any_instance_of(RSpecTestServiceStubImplementation).to_not receive(:create)
        post '/v2/rspec_test_service_stub', nil, { 'CONTENT_TYPE' => 'application/json; charset=utf-8' }
        expect(last_response.status).to eq(422)
        result = JSON.parse(last_response.body)
        expect(result['errors'][0]['code']).to eq('generic.malformed')
      end

      it 'should complain if the payload is invalid JSON' do
        expect_any_instance_of(RSpecTestServiceStubImplementation).to_not receive(:create)
        post '/v2/rspec_test_service_stub', "oiushdfoisuhdf", { 'CONTENT_TYPE' => 'application/json; charset=utf-8' }
        expect(last_response.status).to eq(422)
        result = JSON.parse(last_response.body)
        expect(result['errors'][0]['code']).to eq('generic.malformed')
      end

      it 'should complain if the payload is too large' do
        expect_any_instance_of(RSpecTestServiceStubImplementation).to_not receive(:create)
        post '/v2/rspec_test_service_stub', "{\"foo\": \"#{'*' * Hoodoo::Services::Middleware::MAXIMUM_PAYLOAD_SIZE }\"}", { 'CONTENT_TYPE' => 'application/json; charset=utf-8' }
        expect(last_response.status).to eq(422)
        result = JSON.parse(last_response.body)
        expect(result['errors'][0]['code']).to eq('platform.malformed')
      end

      it 'should complain about incorrect to-create data' do
        expect_any_instance_of(RSpecTestServiceStubImplementation).to_not receive(:create)
        post '/v2/rspec_test_service_stub', '{ "bar": "not-an-int" }', { 'CONTENT_TYPE' => 'application/json; charset=utf-8' }
        expect(last_response.status).to eq(422)
        result = JSON.parse(last_response.body)
        expect(result['errors'].size).to eq(2)
        expect(result['errors'][0]['message']).to eq('Field `foo` is required')
        expect(result['errors'][1]['message']).to eq('Field `bar` is an invalid integer')
      end

      it 'should be happy with valid JSON' do
        expect_any_instance_of(RSpecTestServiceStubImplementation).to receive(:create)
        post '/v2/rspec_test_service_stub', '{ "foo": "present", "bar": 42 }', { 'CONTENT_TYPE' => 'application/json; charset=utf-8' }
        expect(last_response.status).to eq(200)
      end

      it 'should be happy with no JSON and no to-create verification' do
        old = RSpecTestServiceStubInterface.to_create
        RSpecTestServiceStubInterface.send(:to_create=, nil)
        expect_any_instance_of(RSpecTestServiceStubImplementation).to receive(:create)
        post '/v2/rspec_test_service_stub', '{}', { 'CONTENT_TYPE' => 'application/json; charset=utf-8' }
        expect(last_response.status).to eq(200)
        RSpecTestServiceStubInterface.send(:to_create=, old)
      end

      it 'should pass the JSON through' do
        expect_any_instance_of(RSpecTestServiceStubImplementation).to receive(:create).once do | ignored_rspec_mock_instance, context |
          expect(context.request.body).to eq({'foo' => 'present', 'bar' => 42})
        end

        post '/v2/rspec_test_service_stub', '{ "foo": "present", "bar": 42 }', { 'CONTENT_TYPE' => 'application/json; charset=utf-8' }
        expect(last_response.status).to eq(200)
      end

      it 'should complain if there is irrelevant path data' do
        post '/v2/rspec_test_service_stub/12345', "{}", { 'CONTENT_TYPE' => 'application/json; charset=utf-8' }
        expect(last_response.status).to eq(422)
      end

      it 'should complain if the subclass omits the implementation' do
        expect_any_instance_of(RSpecTestServiceStubImplementation).to receive(:create).once.and_call_original
        post '/v2/rspec_test_service_stub/', '{ "foo": "present", "bar": 42 }', { 'CONTENT_TYPE' => 'application/json; charset=utf-8' }
        expect(last_response.status).to eq(500)
        result = JSON.parse(last_response.body)
        expect(result['errors'][0]['message']).to eq("Hoodoo::Services::Implementation subclasses must implement 'create'")
      end

      it 'should complain about prohibited query entries (1)' do
        expect_any_instance_of(RSpecTestServiceStubImplementation).to_not receive(:create)
        post '/v2/rspec_test_service_stub?limit=25', '{ "foo": "present", "bar": 42 }', { 'CONTENT_TYPE' => 'application/json; charset=utf-8' }
        expect(last_response.status).to eq(422)
        result = JSON.parse(last_response.body)
        expect(result['errors'][0]['code']).to eq('platform.malformed')
      end

      it 'should complain about prohibited query entries (2)' do
        expect_any_instance_of(RSpecTestServiceStubImplementation).to_not receive(:create)
        post '/v2/rspec_test_service_stub?imaginary=25', '{ "foo": "present", "bar": 42 }', { 'CONTENT_TYPE' => 'application/json; charset=utf-8' }
        expect(last_response.status).to eq(422)
        result = JSON.parse(last_response.body)
        expect(result['errors'][0]['code']).to eq('platform.malformed')
      end

      it 'should respond to embed query parameter' do
        expect_any_instance_of(RSpecTestServiceStubImplementation).to receive(:create).once do | ignored_rspec_mock_instance, context |
          expect(context.request.embeds).to eq(['embs', 'emb'])
        end

        post '/v2/rspec_test_service_stub?_embed=embs,emb', '{ "foo": "present", "bar": 42 }', { 'CONTENT_TYPE' => 'application/json; charset=utf-8' }
        expect(last_response.status).to eq(200)
      end

      it 'should complain about bad embed query parameter' do
        expect_any_instance_of(RSpecTestServiceStubImplementation).to_not receive(:create)
        post '/v2/rspec_test_service_stub?_embed=one,emb,two', '{ "foo": "present", "bar": 42 }', { 'CONTENT_TYPE' => 'application/json; charset=utf-8' }
        expect(last_response.status).to eq(422)
        result = JSON.parse(last_response.body)
        expect(result['errors'][0]['code']).to eq('platform.malformed')
        expect(result['errors'][0]['message']).to eq('One or more malformed or invalid query string parameters')
        expect(result['errors'][0]['reference']).to eq('_embed: one\\, two')
      end

      it 'should respond to reference query parameter' do
        expect_any_instance_of(RSpecTestServiceStubImplementation).to receive(:create).once do | ignored_rspec_mock_instance, context |
          expect(context.request.references).to eq(['embs', 'emb'])
        end

        post '/v2/rspec_test_service_stub?_reference=embs,emb', '{ "foo": "present", "bar": 42 }', { 'CONTENT_TYPE' => 'application/json; charset=utf-8' }
        expect(last_response.status).to eq(200)
      end

      it 'should complain about bad reference query parameter' do
        expect_any_instance_of(RSpecTestServiceStubImplementation).to_not receive(:create)
        post '/v2/rspec_test_service_stub?_reference=one,emb,two', '{ "foo": "present", "bar": 42 }', { 'CONTENT_TYPE' => 'application/json; charset=utf-8' }
        expect(last_response.status).to eq(422)
        result = JSON.parse(last_response.body)
        expect(result['errors'][0]['code']).to eq('platform.malformed')
        expect(result['errors'][0]['message']).to eq('One or more malformed or invalid query string parameters')
        expect(result['errors'][0]['reference']).to eq('_reference: one\\, two')
      end

      context 'with X-Deja-Vu' do
        before(:each) do
          expect_any_instance_of(RSpecTestServiceStubImplementation).to receive(:create).once do | ignored_rspec_mock_instance, context |
            context.response.add_error(
              'generic.invalid_duplication',
              {
                :message   => 'testing duplication',
                :reference => { :field_name => 'test_field' }
              }
            )
          end
        end

        it 'handles "yes"' do
          post '/v2/rspec_test_service_stub', '{ "foo": "present", "bar": 42 }', { 'CONTENT_TYPE' => 'application/json; charset=utf-8',
                                                                                   'HTTP_X_DEJA_VU' => 'yes' }

          expect(last_response.status).to eq(204)
          expect(last_response.body).to be_empty
          expect(last_response.headers['X-Deja-Vu']).to eq('confirmed')
        end

        ['No', 'no', 'foo', 'bar', 'true', 'yes '].each do | invalid_value |
          it "ignores invalid value #{invalid_value}" do
            post '/v2/rspec_test_service_stub', '{ "foo": "present", "bar": 42 }', { 'CONTENT_TYPE' => 'application/json; charset=utf-8',
                                                                                     'HTTP_X_DEJA_VU' => invalid_value }

            expect(last_response.status).to eq(422)
            expect(last_response.headers).to_not include('X-Deja-Vu')
          end
        end
      end

    end

    # -------------------------------------------------------------------------

    describe 'service implementation #update' do
      it 'should complain if the payload is missing' do
        expect_any_instance_of(RSpecTestServiceStubImplementation).to_not receive(:update)
        patch '/v2/rspec_test_service_stub/1234', nil, { 'CONTENT_TYPE' => 'application/json; charset=utf-8' }
        expect(last_response.status).to eq(422)
        result = JSON.parse(last_response.body)
        expect(result['errors'][0]['code']).to eq('generic.malformed')
      end

      it 'should complain if the payload is invalid JSON' do
        expect_any_instance_of(RSpecTestServiceStubImplementation).to_not receive(:update)
        patch '/v2/rspec_test_service_stub/1234', "oiushdfoisuhdf", { 'CONTENT_TYPE' => 'application/json; charset=utf-8' }
        expect(last_response.status).to eq(422)
        result = JSON.parse(last_response.body)
        expect(result['errors'][0]['code']).to eq('generic.malformed')
      end

      it 'should complain about incorrect to-update data' do
        expect_any_instance_of(RSpecTestServiceStubImplementation).to_not receive(:update)
        patch '/v2/rspec_test_service_stub/1234', '{ "baz": 42 }', { 'CONTENT_TYPE' => 'application/json; charset=utf-8' }
        expect(last_response.status).to eq(422)
        result = JSON.parse(last_response.body)
        expect(result['errors'].size).to eq(1)
        expect(result['errors'][0]['message']).to eq('Field `baz` is an invalid string')
      end

      it 'should be happy with valid JSON' do
        expect_any_instance_of(RSpecTestServiceStubImplementation).to receive(:update)
        patch '/v2/rspec_test_service_stub/1234', '{ "baz": "string", "foo": 42 }', { 'CONTENT_TYPE' => 'application/json; charset=utf-8' }
        expect(last_response.status).to eq(200)
      end

      it 'should be happy with no JSON and no to-update verification' do
        old = RSpecTestServiceStubInterface.to_update
        RSpecTestServiceStubInterface.send(:to_update=, nil)
        expect_any_instance_of(RSpecTestServiceStubImplementation).to receive(:update)
        patch '/v2/rspec_test_service_stub/1234', '{}', { 'CONTENT_TYPE' => 'application/json; charset=utf-8' }
        expect(last_response.status).to eq(200)
        RSpecTestServiceStubInterface.send(:to_update=, old)
      end

      it 'should complain about missing path components' do
        expect_any_instance_of(RSpecTestServiceStubImplementation).to_not receive(:update)
        patch '/v2/rspec_test_service_stub/', '{ "baz": "string", "foo": 42 }', { 'CONTENT_TYPE' => 'application/json; charset=utf-8' }
        expect(last_response.status).to eq(422)
        result = JSON.parse(last_response.body)
        expect(result['errors'][0]['message']).to eq('Expected path components identifying target resource instance for this action')
      end

      it 'should get called with correct path data' do

        expect_any_instance_of(RSpecTestServiceStubImplementation).to receive(:update).once do | ignored_rspec_mock_instance, context |
          expect(context.request.uri_path_components).to eq(['12345'])
          expect(context.request.ident).to eq('12345')
          expect(context.request.uri_path_extension).to eq('tar.gz')
        end

        patch '/v2/rspec_test_service_stub/12345.tar.gz', '{ "baz": "string", "foo": 42 }', { 'CONTENT_TYPE' => 'application/json; charset=utf-8' }
        expect(last_response.status).to eq(200)
      end

      it 'should complain if the subclass omits the implementation' do
        expect_any_instance_of(RSpecTestServiceStubImplementation).to receive(:update).and_call_original
        patch '/v2/rspec_test_service_stub/12345.tar.gz', '{ "baz": "string", "foo": 42 }', { 'CONTENT_TYPE' => 'application/json; charset=utf-8' }
        expect(last_response.status).to eq(500)
        result = JSON.parse(last_response.body)
        expect(result['errors'][0]['message']).to eq("Hoodoo::Services::Implementation subclasses must implement 'update'")
      end

      it 'should complain about prohibited query entries (1)' do
        expect_any_instance_of(RSpecTestServiceStubImplementation).to_not receive(:update)
        patch '/v2/rspec_test_service_stub/12345?limit=25', '{ "baz": "string", "foo": 42 }', { 'CONTENT_TYPE' => 'application/json; charset=utf-8' }
        expect(last_response.status).to eq(422)
        result = JSON.parse(last_response.body)
        expect(result['errors'][0]['code']).to eq('platform.malformed')
      end

      it 'should complain about prohibited query entries (2)' do
        expect_any_instance_of(RSpecTestServiceStubImplementation).to_not receive(:update)
        patch '/v2/rspec_test_service_stub/12345?imaginary=25', '{ "baz": "string", "foo": 42 }', { 'CONTENT_TYPE' => 'application/json; charset=utf-8' }
        expect(last_response.status).to eq(422)
        result = JSON.parse(last_response.body)
        expect(result['errors'][0]['code']).to eq('platform.malformed')
      end

      it 'should respond to embed query parameter' do
        expect_any_instance_of(RSpecTestServiceStubImplementation).to receive(:update).once do | ignored_rspec_mock_instance, context |
          expect(context.request.embeds).to eq(['embs', 'emb'])
        end

        patch '/v2/rspec_test_service_stub/12345?_embed=embs,emb', '{ "baz": "string", "foo": 42 }', { 'CONTENT_TYPE' => 'application/json; charset=utf-8' }
        expect(last_response.status).to eq(200)
      end

      it 'should complain about bad embed query parameter' do
        expect_any_instance_of(RSpecTestServiceStubImplementation).to_not receive(:update)
        patch '/v2/rspec_test_service_stub/12345?_embed=one,emb,two', '{ "baz": "string", "foo": 42 }', { 'CONTENT_TYPE' => 'application/json; charset=utf-8' }
        expect(last_response.status).to eq(422)
        result = JSON.parse(last_response.body)
        expect(result['errors'][0]['code']).to eq('platform.malformed')
        expect(result['errors'][0]['message']).to eq('One or more malformed or invalid query string parameters')
        expect(result['errors'][0]['reference']).to eq('_embed: one\\, two')
      end

      it 'should respond to reference query parameter' do
        expect_any_instance_of(RSpecTestServiceStubImplementation).to receive(:update).once do | ignored_rspec_mock_instance, context |
          expect(context.request.references).to eq(['embs', 'emb'])
        end

        patch '/v2/rspec_test_service_stub/12345?_reference=embs,emb', '{ "baz": "string", "foo": 42 }', { 'CONTENT_TYPE' => 'application/json; charset=utf-8' }
        expect(last_response.status).to eq(200)
      end

      it 'should complain about bad reference query parameter' do
        expect_any_instance_of(RSpecTestServiceStubImplementation).to_not receive(:update)
        patch '/v2/rspec_test_service_stub/12345?_reference=one,emb,two', '{ "baz": "string", "foo": 42 }', { 'CONTENT_TYPE' => 'application/json; charset=utf-8' }
        expect(last_response.status).to eq(422)
        result = JSON.parse(last_response.body)
        expect(result['errors'][0]['code']).to eq('platform.malformed')
        expect(result['errors'][0]['message']).to eq('One or more malformed or invalid query string parameters')
        expect(result['errors'][0]['reference']).to eq('_reference: one\\, two')
      end
    end

    # -------------------------------------------------------------------------

    describe 'service implementation #delete' do
      it 'should get called with correct path data' do

        expect_any_instance_of(RSpecTestServiceStubImplementation).to receive(:delete).once do | ignored_rspec_mock_instance, context |
          expect(context.request.uri_path_components).to eq(['12345'])
          expect(context.request.ident).to eq('12345')
          expect(context.request.uri_path_extension).to eq('tar.gz')
        end

        delete '/v2/rspec_test_service_stub/12345.tar.gz', nil, { 'CONTENT_TYPE' => 'application/json; charset=utf-8' }
        expect(last_response.status).to eq(200)
      end

      it 'should complain if the subclass omits the implementation' do
        expect_any_instance_of(RSpecTestServiceStubImplementation).to receive(:delete).and_call_original
        delete '/v2/rspec_test_service_stub/12345.tar.gz', nil, { 'CONTENT_TYPE' => 'application/json; charset=utf-8' }
        expect(last_response.status).to eq(500)
        result = JSON.parse(last_response.body)
        expect(result['errors'][0]['message']).to eq("Hoodoo::Services::Implementation subclasses must implement 'delete'")
      end

      it 'should complain if any body data is given' do
        expect_any_instance_of(RSpecTestServiceStubImplementation).to_not receive(:delete)
        delete '/v2/rspec_test_service_stub/12345.tar.gz', "{}", { 'CONTENT_TYPE' => 'application/json; charset=utf-8' }
        expect(last_response.status).to eq(422)
        result = JSON.parse(last_response.body)
        expect(result['errors'][0]['code']).to eq('platform.malformed')
      end

      it 'should complain about prohibited query entries (1)' do
        expect_any_instance_of(RSpecTestServiceStubImplementation).to_not receive(:delete)
        delete '/v2/rspec_test_service_stub/12345?limit=25', nil, { 'CONTENT_TYPE' => 'application/json; charset=utf-8' }
        expect(last_response.status).to eq(422)
        result = JSON.parse(last_response.body)
        expect(result['errors'][0]['code']).to eq('platform.malformed')
      end

      it 'should complain about prohibited query entries (2)' do
        expect_any_instance_of(RSpecTestServiceStubImplementation).to_not receive(:delete)
        delete '/v2/rspec_test_service_stub/12345?imaginary=25', nil, { 'CONTENT_TYPE' => 'application/json; charset=utf-8' }
        expect(last_response.status).to eq(422)
        result = JSON.parse(last_response.body)
        expect(result['errors'][0]['code']).to eq('platform.malformed')
      end

      it 'should respond to embed query parameter' do
        expect_any_instance_of(RSpecTestServiceStubImplementation).to receive(:delete).once do | ignored_rspec_mock_instance, context |
          expect(context.request.embeds).to eq(['embs', 'emb'])
        end

        delete '/v2/rspec_test_service_stub/12345?_embed=embs,emb', nil, { 'CONTENT_TYPE' => 'application/json; charset=utf-8' }
        expect(last_response.status).to eq(200)
      end

      it 'should complain about bad embed query parameter' do
        expect_any_instance_of(RSpecTestServiceStubImplementation).to_not receive(:delete)
        delete '/v2/rspec_test_service_stub/12345?_embed=one,emb,two', nil, { 'CONTENT_TYPE' => 'application/json; charset=utf-8' }
        expect(last_response.status).to eq(422)
        result = JSON.parse(last_response.body)
        expect(result['errors'][0]['code']).to eq('platform.malformed')
        expect(result['errors'][0]['message']).to eq('One or more malformed or invalid query string parameters')
        expect(result['errors'][0]['reference']).to eq('_embed: one\\, two')
      end

      it 'should respond to reference query parameter' do
        expect_any_instance_of(RSpecTestServiceStubImplementation).to receive(:delete).once do | ignored_rspec_mock_instance, context |
          expect(context.request.references).to eq(['embs', 'emb'])
        end

        delete '/v2/rspec_test_service_stub/12345?_reference=embs,emb', nil, { 'CONTENT_TYPE' => 'application/json; charset=utf-8' }
        expect(last_response.status).to eq(200)
      end

      it 'should complain about bad reference query parameter' do
        expect_any_instance_of(RSpecTestServiceStubImplementation).to_not receive(:delete)
        delete '/v2/rspec_test_service_stub/12345?_reference=one,emb,two', nil, { 'CONTENT_TYPE' => 'application/json; charset=utf-8' }
        expect(last_response.status).to eq(422)
        result = JSON.parse(last_response.body)
        expect(result['errors'][0]['code']).to eq('platform.malformed')
        expect(result['errors'][0]['message']).to eq('One or more malformed or invalid query string parameters')
        expect(result['errors'][0]['reference']).to eq('_reference: one\\, two')
      end
    end
  end
end


###############################################################################
# Multiple incorrectly configured endpoints
###############################################################################


class RSpecTestBrokenServiceStub < Hoodoo::Services::Service
  comprised_of RSpecTestServiceStubInterface,
               RSpecTestMatchingServiceStubInterface # I.e. same endpoint twice
end

describe Hoodoo::Services::Middleware do
  context 'bad endpoint configuration' do

    def app
      Rack::Builder.new do
        use Hoodoo::Services::Middleware
        run RSpecTestBrokenServiceStub.new
      end
    end

    it 'should cause a routing exception' do
      expect_any_instance_of(RSpecTestServiceStubImplementation).to_not receive(:list)
      get '/v2/rspec_test_service_stub/', nil, { 'CONTENT_TYPE' => 'application/json; charset=utf-8' }
      expect(last_response.status).to eq(500)
      result = JSON.parse(last_response.body)
      expect(result['errors'][0]['code']).to eq('platform.fault')
      expect(result['errors'][0]['message']).to eq('Multiple service endpoint matches - internal server configuration fault')
    end
  end
end


###############################################################################
# Multiple correctly configured endpoints
###############################################################################


class RSpecTestServiceV1StubImplementation < Hoodoo::Services::Implementation
end

class RSpecTestServiceV1StubInterface < Hoodoo::Services::Interface
  interface :RSpecTestResource do
    endpoint :rspec_test_service_stub, RSpecTestServiceV1StubImplementation
    actions :list, :create, :update
  end
end

class RSpecTestServiceAltStubImplementation < Hoodoo::Services::Implementation
end

class RSpecTestServiceAltStubInterface < Hoodoo::Services::Interface
  interface :RSpecTestResourceAlt do
    version 2
    endpoint :rspec_test_service_alt_stub, RSpecTestServiceAltStubImplementation
  end
end

class RSpecTestMultipleEndpointServiceStub < Hoodoo::Services::Service
  comprised_of RSpecTestServiceStubInterface,
               RSpecTestServiceV1StubInterface,
               RSpecTestServiceAltStubInterface
end

describe Hoodoo::Services::Middleware do

  def app
    Rack::Builder.new do
      use Hoodoo::Services::Middleware
      run RSpecTestMultipleEndpointServiceStub.new
    end
  end

  context 'multiple endpoints and versions' do
    it 'should return 404 with no matching route' do
      get '/v1/nowhere/', nil, { 'CONTENT_TYPE' => 'application/json; charset=utf-8' }
      expect(last_response.status).to eq(404)
    end

    context 'should route to the V1 endpoint' do
      before :each do
        expect_any_instance_of(RSpecTestServiceV1StubImplementation).to receive(:list)
      end

      after :each do
        expect(last_response.status).to eq(200)
      end

      it 'with custom route and no trailing slash' do
        get '/v1/rspec_test_service_stub', nil, { 'CONTENT_TYPE' => 'application/json; charset=utf-8' }
      end

      it 'with custom route and trailing slash' do
        get '/v1/rspec_test_service_stub/', nil, { 'CONTENT_TYPE' => 'application/json; charset=utf-8' }
      end

      it 'with de facto route and no trailing slash' do
        get '/1/RSpecTestResource', nil, { 'CONTENT_TYPE' => 'application/json; charset=utf-8' }
      end

      it 'with de facto route and trailing slash' do
        get '/1/RSpecTestResource/', nil, { 'CONTENT_TYPE' => 'application/json; charset=utf-8' }
      end
    end

    context 'should route to the V2 endpoint' do
      before :each do
        expect_any_instance_of(RSpecTestServiceStubImplementation).to receive(:list)
      end

      after :each do
        expect(last_response.status).to eq(200)
      end

      it 'with custom route and no trailing slash' do
        get '/v2/rspec_test_service_stub', nil, { 'CONTENT_TYPE' => 'application/json; charset=utf-8' }
      end

      it 'with custom route and trailing slash' do
        get '/v2/rspec_test_service_stub/', nil, { 'CONTENT_TYPE' => 'application/json; charset=utf-8' }
      end

      it 'with de facto route and no trailing slash' do
        get '/2/RSpecTestResource', nil, { 'CONTENT_TYPE' => 'application/json; charset=utf-8' }
      end

      it 'with de facto route and trailing slash' do
        get '/2/RSpecTestResource/', nil, { 'CONTENT_TYPE' => 'application/json; charset=utf-8' }
      end
    end

    context 'should route to the V2 alternative endpoint' do
      before :each do
        expect_any_instance_of(RSpecTestServiceAltStubImplementation).to receive(:list)
      end

      it 'with custom route and no trailing slash' do
        get '/v2/rspec_test_service_alt_stub', nil, { 'CONTENT_TYPE' => 'application/json; charset=utf-8' }
      end

      it 'with custom route and trailing slash' do
        get '/v2/rspec_test_service_alt_stub/', nil, { 'CONTENT_TYPE' => 'application/json; charset=utf-8' }
      end

      it 'with de facto route and no trailing slash' do
        get '/2/RSpecTestResourceAlt', nil, { 'CONTENT_TYPE' => 'application/json; charset=utf-8' }
      end

      it 'with de facto route and trailing slash' do
        get '/2/RSpecTestResourceAlt/', nil, { 'CONTENT_TYPE' => 'application/json; charset=utf-8' }
      end
    end

    context 'with trailing route matches' do
      context 'should not mis-match' do
        it 'custom routes with a junk lead-in' do
          expect_any_instance_of(RSpecTestServiceV1StubImplementation).to_not receive(:list)
          get '/v1/junk/v1/rspec_test_service_stub/', nil, { 'CONTENT_TYPE' => 'application/json; charset=utf-8' }
          expect(last_response.status).to eq(404)
        end

        it 'custom routes with a resource match lead-in' do
          expect_any_instance_of(RSpecTestServiceAltStubImplementation).to receive(:show)
          get '/v2/rspec_test_service_alt_stub/v1/rspec_test_service_stub/', nil, { 'CONTENT_TYPE' => 'application/json; charset=utf-8' }
          expect(last_response.status).to eq(200)
        end

        it 'de facto routes with a junk lead-in' do
          expect_any_instance_of(RSpecTestServiceV1StubImplementation).to_not receive(:list)
          get '/1/Junk/1/RSpecTestResource/', nil, { 'CONTENT_TYPE' => 'application/json; charset=utf-8' }
          expect(last_response.status).to eq(404)
        end

        it 'de facto routes with a resource match lead-in' do
          expect_any_instance_of(RSpecTestServiceAltStubImplementation).to receive(:show)
          get '/2/RSpecTestResourceAlt/1/RSpecTestResource/', nil, { 'CONTENT_TYPE' => 'application/json; charset=utf-8' }
          expect(last_response.status).to eq(200)
        end
      end

      context 'should pass the remainder as the "ident"' do
        after :each do
          expect(last_response.status).to eq(200)
        end

        it 'on custom routes' do
          expect_any_instance_of(RSpecTestServiceV1StubImplementation).to receive(:update) do | instance, context |
            expect(context.request.ident).to eq('v2')
            expect(context.request.uri_path_components).to eq(['v2', 'rspec_test_service_alt_stub'])
          end

          patch '/v1/rspec_test_service_stub/v2/rspec_test_service_alt_stub', '{}', { 'CONTENT_TYPE' => 'application/json; charset=utf-8' }
        end

        it 'on de facto routes' do
          expect_any_instance_of(RSpecTestServiceV1StubImplementation).to receive(:update) do | instance, context |
            expect(context.request.ident).to eq('2')
            expect(context.request.uri_path_components).to eq(['2', 'RSpecTestResourceAlt'])
          end

          patch '/1/RSpecTestResource/2/RSpecTestResourceAlt', '{}', { 'CONTENT_TYPE' => 'application/json; charset=utf-8' }
        end

        it 'on mixed routes (1)' do
          expect_any_instance_of(RSpecTestServiceV1StubImplementation).to receive(:update) do | instance, context |
            expect(context.request.ident).to eq('v2')
            expect(context.request.uri_path_components).to eq(['v2', 'rspec_test_service_alt_stub'])
          end

          patch '/1/RSpecTestResource/v2/rspec_test_service_alt_stub', '{}', { 'CONTENT_TYPE' => 'application/json; charset=utf-8' }
        end

        it 'on mixed routes (2)' do
          expect_any_instance_of(RSpecTestServiceV1StubImplementation).to receive(:update) do | instance, context |
            expect(context.request.ident).to eq('2')
            expect(context.request.uri_path_components).to eq(['2', 'RSpecTestResourceAlt'])
          end

          patch '/v1/rspec_test_service_stub/2/RSpecTestResourceAlt', '{}', { 'CONTENT_TYPE' => 'application/json; charset=utf-8' }
        end
      end
    end
  end

  context 'with limited supported actions' do
    it 'should accept supported actions' do
      expect_any_instance_of(RSpecTestServiceV1StubImplementation).to receive(:list)
      expect_any_instance_of(RSpecTestServiceV1StubImplementation).to receive(:create)
      expect_any_instance_of(RSpecTestServiceV1StubImplementation).to receive(:update)

      get '/v1/rspec_test_service_stub/', nil, { 'CONTENT_TYPE' => 'application/json; charset=utf-8' }
      expect(last_response.status).to eq(200)

      post '/v1/rspec_test_service_stub/', "{}", { 'CONTENT_TYPE' => 'application/json; charset=utf-8' }
      expect(last_response.status).to eq(200)

      patch '/v1/rspec_test_service_stub/1234', "{}", { 'CONTENT_TYPE' => 'application/json; charset=utf-8' }
      expect(last_response.status).to eq(200)
    end

    it 'should reject unsupported actions' do
      expect_any_instance_of(RSpecTestServiceV1StubImplementation).to_not receive(:show)
      expect_any_instance_of(RSpecTestServiceV1StubImplementation).to_not receive(:delete)

      get '/v1/rspec_test_service_stub/1234', nil, { 'CONTENT_TYPE' => 'application/json; charset=utf-8' }
      expect(last_response.status).to eq(405)
      result = JSON.parse(last_response.body)
      expect(result['errors'][0]['code']).to eq('platform.method_not_allowed')
      expect(result['errors'][0]['message']).to eq("Service endpoint '/v1/rspec_test_service_stub' does not support HTTP method 'GET' yielding action 'show'")

      delete '/v1/rspec_test_service_stub/1234', nil, { 'CONTENT_TYPE' => 'application/json; charset=utf-8' }
      expect(last_response.status).to eq(405)
      result = JSON.parse(last_response.body)
      expect(result['errors'][0]['code']).to eq('platform.method_not_allowed')
      expect(result['errors'][0]['message']).to eq("Service endpoint '/v1/rspec_test_service_stub' does not support HTTP method 'DELETE' yielding action 'delete'")
    end
  end
end


###############################################################################
# Custom service error descriptions
###############################################################################


class RSpecTestServiceWithErrorsStubImplementation < Hoodoo::Services::Implementation
end

class RSpecTestServiceWithErrorsStubInterface < Hoodoo::Services::Interface
  interface :RSpecTestResource do
    version 42
    endpoint :rspec_test_service_with_errors_stub, RSpecTestServiceWithErrorsStubImplementation
    errors_for :rspec do
      error 'hello', :status => 418, 'message' => "I'm a teapot", 'reference' => { :rfc => '2324' }
    end
  end
end

class RSpecTestServiceWithErrorsStub < Hoodoo::Services::Service
  comprised_of RSpecTestServiceWithErrorsStubInterface
end

describe Hoodoo::Services::Middleware do
  def app
    Rack::Builder.new do
      use Hoodoo::Services::Middleware
      run RSpecTestServiceWithErrorsStub.new
    end
  end

  it 'should define custom errors' do
    expect_any_instance_of(RSpecTestServiceWithErrorsStubImplementation).to receive(:list).once do | ignored_rspec_mock_instance, context |
      expect(context.response.errors.instance_variable_get('@descriptions').describe('rspec.hello')).to eq({ 'status' => 418, 'message' => "I'm a teapot", 'reference' => { 'rfc' => '2324' } })
    end

    get '/v42/rspec_test_service_with_errors_stub', nil, { 'CONTENT_TYPE' => 'application/json; charset=utf-8' }
    expect(last_response.status).to eq(200)
  end
end<|MERGE_RESOLUTION|>--- conflicted
+++ resolved
@@ -178,7 +178,39 @@
   end
 
   context 'utility methods' do
-<<<<<<< HEAD
+    before :each do
+      Hoodoo::Services::Middleware.clear_memcached_configuration_cache!
+      Hoodoo::Services::Middleware.clear_queue_configuration_cache!
+    end
+
+    after :each do
+      Hoodoo::Services::Middleware.clear_memcached_configuration_cache!
+      Hoodoo::Services::Middleware.clear_queue_configuration_cache!
+    end
+
+    it 'should know about Memcached via environment variable' do
+      spec_helper_change_environment( 'MEMCACHED_HOST', nil ) do
+        expect(Hoodoo::Services::Middleware.has_memcached?).to eq(false)
+      end
+
+      spec_helper_change_environment( 'MEMCACHED_HOST', 'foo' ) do
+        Hoodoo::Services::Middleware.clear_memcached_configuration_cache!
+        expect(Hoodoo::Services::Middleware.has_memcached?).to eq(true)
+      end
+    end
+
+    it 'caches Memcached environment variable value' do
+      spec_helper_change_environment( 'MEMCACHED_HOST', 'foo' ) do
+        expect(Hoodoo::Services::Middleware.has_memcached?).to eq(true)
+
+        # Cached value -> result of check remains 'true', since prior
+        # result is cached.
+        #
+        spec_helper_change_environment( 'MEMCACHED_HOST', nil ) do
+          expect(Hoodoo::Services::Middleware.has_memcached?).to eq(true)
+        end
+      end
+    end
 
     it 'should know about TransientStore configuration via environment variable' do
       old_uri    = ENV[ 'SESSION_STORE_URI'    ]
@@ -210,40 +242,6 @@
       expect( Hoodoo::Services::Middleware.session_store_engine ).to eq(:memcached)
       ENV[ 'MEMCACHED_HOST'       ] = old_uri
       ENV[ 'SESSION_STORE_ENGINE' ] = old_engine
-=======
-    before :each do
-      Hoodoo::Services::Middleware.clear_memcached_configuration_cache!
-      Hoodoo::Services::Middleware.clear_queue_configuration_cache!
-    end
-
-    after :each do
-      Hoodoo::Services::Middleware.clear_memcached_configuration_cache!
-      Hoodoo::Services::Middleware.clear_queue_configuration_cache!
-    end
-
-    it 'should know about Memcached via environment variable' do
-      spec_helper_change_environment( 'MEMCACHED_HOST', nil ) do
-        expect(Hoodoo::Services::Middleware.has_memcached?).to eq(false)
-      end
-
-      spec_helper_change_environment( 'MEMCACHED_HOST', 'foo' ) do
-        Hoodoo::Services::Middleware.clear_memcached_configuration_cache!
-        expect(Hoodoo::Services::Middleware.has_memcached?).to eq(true)
-      end
-    end
-
-    it 'caches Memcached environment variable value' do
-      spec_helper_change_environment( 'MEMCACHED_HOST', 'foo' ) do
-        expect(Hoodoo::Services::Middleware.has_memcached?).to eq(true)
-
-        # Cached value -> result of check remains 'true', since prior
-        # result is cached.
-        #
-        spec_helper_change_environment( 'MEMCACHED_HOST', nil ) do
-          expect(Hoodoo::Services::Middleware.has_memcached?).to eq(true)
-        end
-      end
->>>>>>> c111e594
     end
 
     it 'should know about Memcached via legacy environment variable' do
