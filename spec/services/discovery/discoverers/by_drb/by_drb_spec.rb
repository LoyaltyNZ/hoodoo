--- conflicted
+++ resolved
@@ -9,28 +9,6 @@
   # the given port.
   #
   def shut_down_drb_service_on( port )
-<<<<<<< HEAD
-
-    # Don't use Ruby Timeout here. Pseudorandom apparent DRb
-    # connection issues will arise, especially in Travis.
-    #
-    # https://flushentitypacket.github.io/ruby/2015/02/21/ruby-timeout-how-does-it-even-work.html
-    # https://coderwall.com/p/1novga/ruby-timeouts-are-dangerous
-
-    counter = 0
-    limit   = 10000 # sleep 0.1 * 100 => roughly 10 seconds
-
-    loop do
-      begin
-        client = DRbObject.new_with_uri( Hoodoo::Services::Discovery::ByDRb::DRbServer.uri( port ) )
-        client.ping()
-        client.stop()
-        break
-      rescue DRb::DRbConnError
-        counter += 1
-        if counter > limit
-          raise "Timed out while waiting for DRb service on local port #{ port } to shut down"
-=======
     begin
       Timeout::timeout( 10 ) do
         loop do
@@ -42,7 +20,6 @@
           rescue DRb::DRbConnError
             sleep 0.1
           end
->>>>>>> 6ebe62f9
         end
       end
     rescue Timeout::Error
