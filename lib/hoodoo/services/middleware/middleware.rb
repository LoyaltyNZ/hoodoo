########################################################################
# File::    service_middleware.rb
# (C)::     Loyalty New Zealand 2014
#
# Purpose:: Rack middleware, declared in a +config.ru+ file in the usual
#           way - "use( Hoodoo::Services::Middleware )".
# ----------------------------------------------------------------------
#           22-Sep-2014 (ADH): Created.
#           16-Oct-2014 (TC):  Added Session Code.
#           11-Nov-2014 (ADH): Some internal classes split out into
#                              their own files to reduce file size here.
########################################################################

require 'set'
require 'uri'
require 'benchmark'

require 'hoodoo/services/services/permissions'
require 'hoodoo/services/services/session'
require 'hoodoo/discovery'

module Hoodoo; module Services

  # Rack middleware, declared in (e.g.) a +config.ru+ file in the usual way:
  #
  #      use( Hoodoo::Services::Middleware )
  #
  # This is the core of the common service implementation on the Rack
  # client-request-handling side. It is run in the context of an
  # Hoodoo::Services::Service subclass that's been given to Rack as the Rack
  # endpoint application; it looks at the component interfaces supported by the
  # service and routes requests to the correct one (or raises a 404).
  #
  # Lots of preprocessing and postprocessing gets done to set up things like
  # locale information, enforce content types and so-forth. Request data is
  # assembled in a parsed, structured format for passing to service
  # implementations and a response object built so that services have a
  # consistent way to return results, which can be post-processed further by
  # the middleware before returning the data to Rack.
  #
  # The middleware supports structured logging through Hoodoo::Logger via the
  # custom Hoodoo::Services::Middleware::AMQPLogWriter class. Access the logger
  # instance with Hoodoo::Services::Middleware::logger. Call +report+ on this
  # (see Hoodoo::Logger::WriterMixin#report) to make structured log entries.
  # The middleware's own entries use component +Middleware+ for general data.
  # It also logs essential essential information about successful and failed
  # interactions with resource endpoints using the resource name as the
  # component. In such cases, the codes it uses are always prefixed by
  # +middleware_+ and service applications must consider codes with this prefix
  # reserved - do not use such codes yourself.
  #
  # The middleware adds a STDERR stream writer logger by default and an AMQP
  # log writer on the first Rack +call+ should the Rack environment provide an
  # Alchemy endpoint (see the AlchemyAMQ gem).
  #
  class Middleware

    # The "category" directive below is required to work around an RDoc
    # bug where Middleware is viewed as a namespace rather than a class in
    # its own right, with documentation of constants otherwise entirely
    # omitted. By putting one constant in its own category, RDoc ends up
    # making them all visible.

    # :category: Public constants
    #
    # All allowed action names in implementations, used for internal checks.
    # This is also the default supported set of actions. Symbols.
    #
    ALLOWED_ACTIONS = [
      :list,
      :show,
      :create,
      :update,
      :delete,
    ]

    # All allowed HTTP methods, related to ALLOWED_ACTIONS.
    #
    ALLOWED_HTTP_METHODS = Set.new( %w( GET POST PATCH DELETE ) )

    # Allowed common fields in query strings (list actions only). Strings.
    #
    # Only ever *add* to this list. As the API evolves, legacy clients will
    # be calling with previously documented query strings and removing any
    # entries from the list below could cause their requests to be rejected
    # with a 'platform.malformed' error.
    #
    ALLOWED_QUERIES_LIST = [
      'offset',
      'limit',
      'sort',
      'direction',
      'search',
      'filter'
    ]

    # Allowed common fields in query strings (all actions). Strings. Adds to
    # the ::ALLOWED_QUERIES_LIST for list actions.
    #
    # Only ever *add* to this list. As the API evolves, legacy clients will
    # be calling with previously documented query strings and removing any
    # entries from the list below could cause their requests to be rejected
    # with a 'platform.malformed' error.
    #
    ALLOWED_QUERIES_ALL = [
      '_embed',
      '_reference'
    ]

    # Allowed media types in Content-Type headers.
    #
    SUPPORTED_MEDIA_TYPES = [ 'application/json' ]

    # Allowed (required) charsets in Content-Type headers.
    #
    SUPPORTED_ENCODINGS = [ 'utf-8' ]

    # Prohibited fields in creations or updates - these are the common fields
    # specified in the API, which are emergent in the platform or are set via
    # other routes (e.g. "language" comes from HTTP headers in requests). This
    # is obtained via the Hoodoo::Presenters::CommonResourceFields class and
    # its described field schema, so see that for details.
    #
    PROHIBITED_INBOUND_FIELDS = Hoodoo::Presenters::CommonResourceFields.get_schema().properties.keys

    # A request will be rejected if it includes an HTTP header from this list
    # (expressed _precisely_ as it would appear in a Rack request) unless:
    #
    # * There is a session in use which includes a +scoping+ section
    # * The +scoping+ session in turn has an +authorised_http_headers+ section
    #   consisting of an Array of Strings
    # * At least one of those Strings matches the header name that the inbound
    #   request is attempting to use, again in the identical Rack request
    #   formatting.
    #
    # Rack request formatting means the header name is in upper case, with any
    # hyphens converted to underscores, and with a prefix of "HTTP_" added for
    # _most_ headers. For more information, see the Rack specification:
    #
    # * https://github.com/rack/rack
    # * https://github.com/rack/rack/blob/master/SPEC
    #
    SECURED_HEADERS = Set.new( [

      # This header is ignored except in POST (resource creation) requests. It
      # asks that the "id" field (UUID) for the persisted resource instance is
      # of the given value, rather than automatically generated.
      #
      'HTTP_X_RESOURCE_UUID',

    ] )

    # Somewhat arbitrary maximum incoming payload size to prevent ham-fisted
    # DOS attempts to consume RAM.
    #
    MAXIMUM_PAYLOAD_SIZE = 1048576 # 1MB Should Be Enough For Anyone

    # Maximum *logged* payload size.
    #
    MAXIMUM_LOGGED_PAYLOAD_SIZE = 1024

    # The default test session; a Hoodoo::Services::Session instance with the
    # following characteristics:
    #
    # Session ID::      +01234567890123456789012345678901+
    # Caller ID::       +c5ea12fb7f414a46850e73ee1bf6d95e+
    # Caller Version::  1
    # Permissions::     Default/else/"allow" to allow all actions
    # Identity::        Has +caller_id+ as its only field
    # Scoping::         Empty
    # Expires at:       Now plus 2 days
    #
    # See also ::test_session and ::set_test_session.
    #
    DEFAULT_TEST_SESSION = Hoodoo::Services::Session.new

    # This is NOT a canonical way to construct a session! Both the Permissions
    # object and Session object should be put together using defined methods,
    # not by assuming hash layout. This is done *purely internally* within the
    # middleware for simplicity/speed at parse time.
    #
    DEFAULT_TEST_SESSION.from_h!( {
      'session_id'     => '01234567890123456789012345678901',
      'expires_at'     => ( Time.now + 172800 ).utc.iso8601,
      'caller_version' => 1,
      'caller_id'      =>                  'c5ea12fb7f414a46850e73ee1bf6d95e',
      'identity'       => { 'caller_id' => 'c5ea12fb7f414a46850e73ee1bf6d95e' },
      'scoping'        => {},
      'permissions'    => Hoodoo::Services::Permissions.new( {
        'default' => { 'else' => Hoodoo::Services::Permissions::ALLOW }
      } ).to_h
    } )

    # Utility - returns the execution environment as a Rails-like environment
    # object which answers queries like +production?+ or +staging?+ with +true+
    # or +false+ according to the +RACK_ENV+ environment variable setting.
    #
    # Example:
    #
    #     if Hoodoo::Services::Middleware.environment.production?
    #       # ...do something only if RACK_ENV="production"
    #     end
    #
    def self.environment
      @@environment ||= Hoodoo::StringInquirer.new( ENV[ 'RACK_ENV' ] || 'development' )
    end

    # Do we have Memcached available? If not, assume local development with
    # higher level queue services not available. Most service authors should
    # not ever need to check this.
    #
    def self.has_memcached?
      m = self.memcached_host()
      m.nil? == false && m.empty? == false
    end

    # Return a Memcached host (IP address/port combination) as a String if
    # defined in environment variable MEMCACHED_HOST (with MEMCACHE_URL also
    # accepted as a legacy fallback).
    #
    # If this returns +nil+ or an empty string, there's no defined Memcached
    # host available.
    #
    def self.memcached_host
      ENV[ 'MEMCACHED_HOST' ] || ENV[ 'MEMCACHE_URL' ]
    end

    # Are we running on the queue, else (implied) a local HTTP server?
    #
    def self.on_queue?
      q = ENV[ 'AMQ_ENDPOINT' ]
      q.nil? == false && q.empty? == false
    end

    # Access the middleware's logging instance. Call +report+ on this to make
    # structured log entries. See Hoodoo::Logger::WriterMixin#report along
    # with Hoodoo::Logger for other calls you can use.
    #
    # The logging system 'wakes up' in stages. Initially, only console based
    # output is added, as the Middleware Ruby code is parsed and configures
    # a basic logger. If you call ::set_log_folder, file-based logging may be
    # available. In AMQP based environments, queue based logging will become
    # automatically available via Rack and the Alchemy gem once the middleware
    # starts handling its very first request, but not before.
    #
    # With this in mind, the logger is ultimately configured with a set of
    # writers as follows:
    #
    # * If off queue:
    #   * All RACK_ENV values (including "test"):
    #     * File "log/{environment}.log"
    #   * RACK_ENV "development"
    #     * Also to $stdout
    #
    # * If on queue:
    #   * RACK ENV "test"
    #     * File "log/test.log"
    #   * All other RACK_ENV values
    #     * AMQP writer (see below)
    #   * RACK_ENV "development"
    #     * Also to $stdout
    #
    # Or to put it another way, in test mode only file output to 'test.log'
    # happens; in development mode $stdout always happens; and in addition
    # for non-test environment, you'll get a queue-based or file-based
    # logger depending on whether or not a queue is available.
    #
    # See Hoodoo::Services::Interface#secure_logs_for for information about
    # security considerations when using logs.
    #
    def self.logger
      @@logger # See self.set_up_basic_logging and self.set_logger
    end

    # The middleware sets up a logger itself (see ::logger) with various log
    # mechanisms set up (mostly) without service author intervention.
    #
    # If you want to completely override the middleware's logger and replace
    # it with your own at any time (not recommended), call here.
    #
    # See Hoodoo::Services::Interface#secure_logs_for for information about
    # security considerations when using logs.
    #
    # +logger+:: Alternative Hoodoo::Logger instance to use for all
    #            middleware logging from this point onwards. The value will
    #            subsequently be returned by the ::logger class method.
    #
    def self.set_logger( logger )
      unless logger.is_a?( Hoodoo::Logger )
        raise "Hoodoo::Communicators::set_logger must be called with an instance of Hoodoo::Logger only"
      end

      @@external_logger = true
      @@logger          = logger
    end

    # If using the middleware logger (see ::logger) with no external custom
    # logger set up (see ::set_logger), call here to configure the folder
    # used for logs when file output is active.
    #
    # If you don't do this at least once, no log file output can occur.
    #
    # You can call more than once to output to more than one log folder.
    #
    # See Hoodoo::Services::Interface#secure_logs_for for information about
    # security considerations when using logs.
    #
    # +base_path+:: Path to folder to use for logs; file "#{environment}.log"
    #               may be written inside (see ::environment).
    #
    def self.set_log_folder( base_path )
      self.send( :add_file_logging, base_path )
    end

    # A Hoodoo::Services::Session instance to use for tests or when no
    # local Memcached instance is known about (environment variable
    # +MEMCACHED_HOST+ is not set). The session is (eventually) read each
    # time a request is made via Rack (through #call).
    #
    # "Out of the box", DEFAULT_TEST_SESSION is used.
    #
    def self.test_session
      @@test_session
    end

    # Set the test session instance. See ::test_session for details.
    #
    # +session+:: A Hoodoo::Services::Session instance to use as the test
    #             session instance for any subsequently-made requests. If
    #             +nil+, the test session system acts as if an invalid or
    #             missing session ID had been supplied.
    #
    def self.set_test_session( session )
      @@test_session = session
    end

    self.set_test_session( DEFAULT_TEST_SESSION )

    # Record internally the HTTP host and port during local development via
    # e.g +rackup+ or testing with rspec. This is usually not called directly
    # except via the Rack startup monkey patch code in
    # +rack_monkey_patch.rb+.
    #
    # Options hash +:Host+ and +:Port+ entries are recorded.
    #
    def self.record_host_and_port( options = {} )
      @@recorded_host = options[ :Host ]
      @@recorded_port = options[ :Port ]
    end

    # For test purposes, dump the internal service records and flush the DRb
    # service, if it is running. Existing middleware
    # instances will be invalidated. New instances must be created to re-scan
    # their services internally and (where required) inform the DRb process
    # of the endpoints.
    #
    def self.flush_services_for_test
      @@services = []

      ObjectSpace.each_object( self ) do | middleware_instance |
        discoverer = middleware_instance.instance_variable_get( '@discoverer' )
        discoverer.flush_services_for_test() if discoverer.respond_to?( :flush_services_for_test )
      end
    end

    # Initialize the middleware instance.
    #
    # +app+ Rack app instance to which calls should be passed.
    #
    def initialize( app )

      service_container = app

      if defined?( NewRelic ) &&
         defined?( NewRelic::Agent ) &&
         defined?( NewRelic::Agent::Instrumentation ) &&
         defined?( NewRelic::Agent::Instrumentation::MiddlewareProxy ) &&
         service_container.is_a?( NewRelic::Agent::Instrumentation::MiddlewareProxy )

        if service_container.respond_to?( :target )
          newrelic_wrapper  = service_container
          service_container = service_container.target()
        else
          raise "Hoodoo::Services::Middleware instance created with NewRelic-wrapped Service entity, but NewRelic API is not as expected by Hoodoo; incompatible NewRelic version."
        end
      end

      unless service_container.is_a?( Hoodoo::Services::Service )
        raise "Hoodoo::Services::Middleware instance created with non-Service entity of class '#{ service_container.class }' - is this the last middleware in the chain via 'use()' and is Rack 'run()'-ing the correct thing?"
      end

      # Collect together the implementation instances and the matching regexps
      # for endpoints. An array of hashes.
      #
      # Key              Value
      # =======================================================================
      # regexp           Regexp for +String#match+ on the URI path component
      # interface        Hoodoo::Services::Interface subclass associated with
      #                  the endpoint regular expression in +regexp+
      # actions          Set of symbols naming allowed actions
      # implementation   Hoodoo::Services::Implementation subclass *instance* to
      #                  use on match

      @@services = service_container.component_interfaces.map do | interface |

        if interface.nil? || interface.endpoint.nil? || interface.implementation.nil?
          raise "Hoodoo::Services::Middleware encountered invalid interface class #{ interface } via service class #{ service_container.class }"
        end

        # If anything uses a public interface, we need to tell ourselves that
        # the early exit session check can't be done.
        #
        interfaces_have_public_methods() unless interface.public_actions.empty?

        # Regexp explanation:
        #
        # Match "/", the version text, "/", the endpoint text, then either
        # another "/", a "." or the end of the string, followed by capturing
        # everything else. Match data index 1 will be whatever character (if
        # any) followed after the endpoint ("/" or ".") while index 2 contains
        # everything else.

        Hoodoo::Services::Discovery::ForLocal.new(
          :resource                => interface.resource,
          :version                 => interface.version,
          :base_path               => "/v#{ interface.version }/#{ interface.endpoint }",
          :routing_regexp          => /\/v#{ interface.version }\/#{ interface.endpoint }(\.|\/|$)(.*)/,
          :interface_class         => interface,
          :implementation_instance => interface.implementation.new
        )
      end

      announce_presence_of( @@services )
    end

    # Run a Rack request, returning the [status, headers, body-array] data as
    # per the Rack protocol requirements.
    #
    # +env+ Rack environment.
    #
    def call( env )

      # Global exception handler - catch problems in service implementations
      # and send back a 500 response as per API documentation (if possible).
      #
      begin

        enable_alchemy_logging_from( env )

        interaction = Hoodoo::Services::Middleware::Interaction.new( env, self )
        debug_log( interaction )

        early_response = preprocess( interaction )
        return early_response unless early_response.nil?

        response = interaction.context.response

        process( interaction )     unless response.halt_processing?
        postprocess( interaction ) unless response.halt_processing?

        return respond_for( interaction )

      rescue => exception
        begin

          unless self.class.environment.test? || self.class.environment.development?
            ExceptionReporting.report( exception, env )
          end

          record_exception( interaction, exception )

          return respond_for( interaction )

        rescue => inner_exception
          begin
            backtrace       = ''
            inner_backtrace = ''

            if self.class.environment.test? || self.class.environment.development?
              backtrace       = exception.backtrace
              inner_backtrace = inner_exception.backtrace
            else
              ''
            end

            @@logger.error(
              'Hoodoo::Services::Middleware#call',
              'Middleware exception in exception handler',
              inner_exception.to_s,
              inner_backtrace.to_s,
              '...while handling...',
              exception.to_s,
              backtrace.to_s
            )
          rescue
            # Ignore logger exceptions. Can't do anything about them. Just
            # try and get the response back to the client now.
          end

          # An exception in the exception handler! Oh dear.
          #
          rack_response = Rack::Response.new
          rack_response.status = 500
          rack_response.write( 'Middleware exception in exception handler' )
          return rack_response.finish

        end
      end
    end

    # Return something that behaves like a Hoodoo::Client::Endpoint subclass
    # instance which can be used for inter-resource communication, whether
    # the target endpoint implementation is local or remote.
    #
    # +resource+::    Resource name for the endpoint, e.g. +:Purchase+.
    #                 String or symbol.
    #
    # +version+::     Required implemented version for the endpoint. Integer.
    #
    # +interaction+:: The Hoodoo::Services::Interaction instance describing
    #                 the inbound call, the processing of which is leading to
    #                 a request for an inter-resource call by an endpoint
    #                 implementation.
    #
    def inter_resource_endpoint_for( resource, version, interaction )
      resource = resource.to_sym
      version  = version.to_i

      if @discoverer.is_local?( resource, version )

        # For local inter-resource calls, return the middleware's endpoint
        # for that. In turn, if used this calls into #inter_resource_local.

        discovery_result = @@services.find do | entry |
          interface = entry.interface_class
          interface.resource == resource && interface.version == version
        end

        if discovery_result.nil?
          raise "Hoodoo::Services::Middleware\#inter_resource_endpoint_for: Internal error - version #{ version } of resource #{ resource } endpoint is local according to the discovery engine, but no local service discovery record can be found"
        end

        return Hoodoo::Services::Middleware::InterResourceLocal.new(
          resource,
          version,
          {
            :interaction      => interaction,
            :discovery_result => discovery_result
          }
        )

      else

        # For remote inter-resource calls, use Hoodoo::Client's endpoint
        # factory to get a (say) HTTP or AMQP contact endpoint, but then
        # wrap it with the middleware's remote call endpoint, since the
        # request requires extra processing before it goes to the Client
        # (e.g. session permission augmentation) and the result needs
        # extra processing before it is returned to the caller (e.g.
        # delete an augmented session, annotate any errors from call).

        wrapped_endpoint = Hoodoo::Client::Endpoint.endpoint_for(
          resource,
          version,
          {
            :discoverer  => @discoverer,
            :interaction => interaction,
            :session     => interaction.context.session,
            :locale      => interaction.context.request.locale
          }
        )

        if wrapped_endpoint.is_a?( Hoodoo::Client::Endpoint::AMQP ) && defined?( @@alchemy )
          wrapped_endpoint.alchemy = @@alchemy
        end

        # Using "ForRemote" here is redundant - we could just as well
        # pass wrapped_endpoint directly to an option in the
        # InterResourceRemote class - but keeping "with the pattern"
        # just sort of 'seems right' and might be useful in future.

        discovery_result = Hoodoo::Services::Discovery::ForRemote.new(
          :resource         => resource,
          :version          => version,
          :wrapped_endpoint => wrapped_endpoint
        )

        return Hoodoo::Services::Middleware::InterResourceRemote.new(
          resource,
          version,
          {
            :interaction      => interaction,
            :discovery_result => discovery_result
          }
        )
      end
    end

    # Make a local (non-HTTP local Ruby method call) inter-resource call. This
    # is fast compared to any remote resource call, even though there is still
    # a lot of overhead involved in setting up data so that the target
    # resource "sees" the call in the same way as any other.
    #
    # Named parameters are as follows:
    #
    # +source_interaction+:: A Hoodoo::Services::Interaction instance for the
    #                        inbound call which is being processed right now
    #                        by some resource endpoint implementation and this
    #                        implementation is now making an inter-resource
    #                        call as part of its processing;
    #
    # +discovery_result+::   A Hoodoo::Services::Discovery::ForLocal instance
    #                        describing the target of the inter-resource call;
    #
    # +action+::             A Hoodoo::Services::Middleware::ALLOWED_ACTIONS
    #                        entry;
    #
    # +ident+::              UUID or other unique identifier of a resource
    #                        instance. Required for +show+, +update+ and
    #                        +delete+ actions, ignored for others;
    #
    # +query_hash+::         Optional Hash of query data to be turned into a
    #                        query string - applicable to any action;
    #
    # +body_hash+::          Hash of data to convert to a body string using
    #                        the source interaction's described content type.
    #                        Required for +create+ and +update+ actions,
    #                        ignored for others.
    #
    # A Hoodoo::Client::AugmentedArray or Hoodoo::Client::AugmentedHash is
    # returned from these methods; @response or the wider processing context
    # is not automatically modified. Callers MUST use the methods provided by
    # Hoodoo::Client::AugmentedBase to detect and handle error conditions,
    # unless for some reason they wish to ignore inter-resource call errors.
    #
    def inter_resource_local( source_interaction:,
                              discovery_result:,
                              action:,
                              ident:      nil,
                              body_hash:  nil,
                              query_hash: nil )

      interface      = discovery_result.interface_class
      implementation = discovery_result.implementation_instance

      # We must construct a call context for the local service. This means
      # a local request object which we fill in with data just as if we'd
      # parsed an inbound HTTP request and a response object that contains
      # the usual default data.

      env = {
        'HTTP_X_INTERACTION_ID' => source_interaction.interaction_id
      }

      # Need to possibly augment the caller's session - same rationale
      # as #local_service_remote, so see that for details.

      session = source_interaction.context.session

      unless session.nil? || source_interaction.using_test_session?
        session = session.augment_with_permissions_for( source_interaction )
      end

      if session == false
        hash = Hoodoo::Client::AugmentedHash.new
        hash.platform_errors.add_error( 'platform.invalid_session' )
        return hash
      end

      local_interaction = Hoodoo::Services::Middleware::Interaction.new(
        env,
        self,
        session
      )

      local_interaction.target_interface                  = interface
      local_interaction.target_implementation             = implementation
      local_interaction.requested_content_type            = source_interaction.requested_content_type
      local_interaction.requested_content_encoding        = source_interaction.requested_content_encoding

      # For convenience...

      local_request  = local_interaction.context.request
      local_response = local_interaction.context.response

      set_common_response_headers( local_interaction )
      update_response_for( local_response, interface )

      # Add errors from the local service response into an augmented hash
      # for responding early (via a Proc for internal reuse later).

      add_local_errors = Proc.new {
        hash = Hoodoo::Client::AugmentedHash.new
        hash.platform_errors.merge!( local_response.errors )
        hash
      }

      # Figure out initial action / authorisation results for this request.
      # We may still have to construct a context and ask the service after.

      upc  = []
      upc << ident unless ident.nil? || ident.empty?

      local_interaction.requested_action = action
      authorisation                      = determine_authorisation( local_interaction )

      return add_local_errors.call() if local_response.halt_processing?

      # Construct the local request details.

      local_request.uri_path_components = upc
      local_request.uri_path_extension  = ''

      unless query_hash.nil?
        query_hash = Hoodoo::Utilities.stringify( query_hash )

        # This is for inter-resource local calls where a service author
        # specifies ":_embed => 'foo'" accidentally, forgetting that it
        # should be a single element array. It's such a common mistake
        # that we tolerate it here. Same for "_reference".

        data = query_hash[ '_embed' ]
        query_hash[ '_embed' ] = [ data ] if data.is_a?( ::String ) || data.is_a?( ::Symbol )

        data = query_hash[ '_reference' ]
        query_hash[ '_reference' ] = [ data ] if data.is_a?( ::String ) || data.is_a?( ::Symbol )

        # Regardless, make sure embed/reference array data contains strings.

        query_hash[ '_embed'     ].map!( &:to_s ) unless query_hash[ '_embed'     ].nil?
        query_hash[ '_reference' ].map!( &:to_s ) unless query_hash[ '_reference' ].nil?

        process_query_hash( local_interaction, query_hash )
      end

      local_request.body = body_hash

      # The inter-resource local backend does not accept or process the
      # equivalent of the X-Resource-UUID "set the ID to <this>" HTTP
      # header, so we do not call "maybe_update_body_data_for()" here;
      # we only need to validate it.
      #
      if ( action == :create || action == :update )
        validate_body_data_for( local_interaction )
      end

      return add_local_errors.call() if local_response.halt_processing?

      # Can now, if necessary, do a final check with the target endpoint
      # for authorisation.

      if authorisation == Hoodoo::Services::Permissions::ASK
        ask_for_authorisation( local_interaction )
        return add_local_errors.call() if local_response.halt_processing?
      end

      # Dispatch the call.

      debug_log( local_interaction, 'Dispatching local inter-resource call', local_request.body )
      dispatch( local_interaction )

      # If we get this far the interim session isn't needed. We might have
      # exited early due to errors above and left this behind, but that's not
      # the end of the world - it'll expire out of Memcached eventually.

      if session &&
         source_interaction.context &&
         source_interaction.context.session &&
         session.session_id != source_interaction.context.session.session_id

        # Ignore errors, there's nothing much we can do about them and in
        # the worst case we just have to wait for this to expire naturally.

        session.delete_from_memcached()
      end

      # Extract the returned data and "rephrase" it as an augmented
      # array or hash carrying error data if necessary.

      data = local_response.body

      if data.is_a? Array
        data              = Hoodoo::Client::AugmentedArray.new( data )
        data.dataset_size = local_response.dataset_size
      else
        data = Hoodoo::Client::AugmentedHash[ data ]
      end

      data.set_platform_errors(
        annotate_errors_from_other_resource( local_response.errors )
      )

      return data
    end

  private

    @@interfaces_have_public_methods = false

    # Note internally that at least one interface in this Ruby process has
    # a public interface. This means that the normal early exit for invalid
    # or missing session keys cannot be performed; we have to continue down
    # the processing chain as far as determining the target interface and
    # action in order to find out if it's public or not and *then* check
    # the session, if necessary. This is clearly less efficient and maybe a
    # bit more risky.
    #
    def interfaces_have_public_methods
      @@interfaces_have_public_methods = true
    end

    # Do any interfaces in this Ruby process have public methods, requiring
    # no session data? If so returns +true+, else +false+.
    #
    def interfaces_have_public_methods?
      @@interfaces_have_public_methods
    end

    # Private class method.
    #
    # Sets up a logger instance with appropriate log level for the environment
    # (see ::environment) and any logger writers appropriate for that
    # environment which can be constructed with no extra configuration data.
    # In practice this just means a $stdout stream writer in development mode.
    #
    def self.set_up_basic_logging

      @@external_logger = false
      @@logger          = Hoodoo::Logger.new

      # RACK_ENV "test" and "development" environments have debug level
      # logging. Other environments have info-level logging.

      if self.environment.test? || self.environment.development?
        @@logger.level = :debug
      else
        @@logger.level = :info
      end

      # The only environment that gets a simple writer we can create right
      # now is "development", which always logs to stdout.

      if self.environment.development?
        @@logger.add( Hoodoo::Logger::StreamWriter.new( $stdout ) )
      end
    end

    private_class_method( :set_up_basic_logging )

    # Private class method.
    #
    # Assuming ::set_up_basic_logging has previously run, add in a file
    # writer if in a test environment, or if in any other environment
    # without an AMQP based queue available.
    #
    # The method does nothing if an external logger is in use.
    #
    # +base_path+:: Path to folder to use for logs; file "{environment}.log"
    #               may be written inside.
    #
    def self.add_file_logging( base_path )
      return if @@external_logger == true

      if self.environment.test? || self.on_queue? == false
        log_path    = File.join( base_path, "#{ self.environment }.log" )
        file_writer = Hoodoo::Logger::FileWriter.new( log_path )

        @@logger.add( file_writer )
      end
    end

    private_class_method( :add_file_logging )

    # Private class method.
    #
    # Assuming ::set_up_basic_logging has previously run, add in an Alchemy
    # based queue writer if in a non-test environment with an AMQP based queue
    # available.
    #
    # The method does nothing if an external logger is in use.
    #
    # +alchemy+:: A valid Alchemy endpoint instance upon which #send_message
    #             will be invoked, to send logging messages on to the queue.
    #
    def self.add_queue_logging( alchemy )
      return if @@external_logger == true

      if self.environment.test? == false && self.on_queue?
        alchemy_queue_writer = Hoodoo::Services::Middleware::AMQPLogWriter.new( alchemy )

        @@logger.add( alchemy_queue_writer )
      end
    end

    private_class_method( :add_queue_logging )

    # Given a Rack environment, find the Alchemy endpoint and if there is one,
    # use this to initialize queue logging.
    #
    # +env+:: Rack 'env' parameter from e.g. Rack's invocation of #call.
    #
    def enable_alchemy_logging_from( env )
      alchemy = env[ 'rack.alchemy' ]
      unless alchemy.nil? || defined?( @@alchemy )
        @@alchemy = alchemy
        self.class.send( :add_queue_logging, @@alchemy ) unless @@alchemy.nil?
      end
    end

    # Make an "inbound" call log based on the given interaction.
    #
    # +interaction+:: Hoodoo::Services::Interaction describing the inbound
    #                 request. The +interaction_id+, +rack_request+ and
    #                 +session+ data is used (the latter being optional).
    #                 If +target_interface+ and +requested_action+ are
    #                 available, body data _might_ be logged according to
    #                 secure log settings in the interface; if these
    #                 values are unset, body data is _not_ logged.
    #
    def log_inbound_request( interaction )

      # Annoying dance required to extract all HTTP header data from Rack.

      env     = interaction.rack_request.env
      headers = env.select do | key, value |
        key.to_s.match( /^HTTP_/ )
      end

      headers[ 'CONTENT_TYPE'   ] = env[ 'CONTENT_TYPE'   ]
      headers[ 'CONTENT_LENGTH' ] = env[ 'CONTENT_LENGTH' ]

      data = {
        :interaction_id => interaction.interaction_id,
        :payload        => {
          :method  => env[ 'REQUEST_METHOD', ],
          :scheme  => env[ 'rack.url_scheme' ],
          :host    => env[ 'SERVER_NAME'     ],
          :port    => env[ 'SERVER_PORT'     ],
          :script  => env[ 'SCRIPT_NAME'     ],
          :path    => env[ 'PATH_INFO'       ],
          :query   => env[ 'QUERY_STRING'    ],
          :headers => headers
        }
      }

      # Deal with body data and security issues.

      secure = true

      unless interaction.target_interface.nil? || interaction.requested_action.nil?
        secure_log_actions = interaction.target_interface.secure_log_for()
        secure_type = secure_log_actions[ interaction.requested_action ]

        # Allow body logging if there's no security specified for this action
        # or the security is specified for the response only (since we log the
        # request here).
        #
        # This means values of :both or :request will leave "secure" unchanged,
        # as will any other unexpected value that might get specified.

        secure = false if secure_type.nil? || secure_type == :response

        # Fill in unrelated useful data since we know it is available here.

        data[ :target ] = {
          :resource => ( interaction.target_interface.resource || '' ).to_s,
          :version  =>   interaction.target_interface.version,
          :action   => ( interaction.requested_action || '' ).to_s
        }
      end

      # Compile the remaining log payload and send it.

      unless secure
        body = interaction.rack_request.body.read( MAXIMUM_LOGGED_PAYLOAD_SIZE )
               interaction.rack_request.body.rewind()

        data[ :payload ][ :body ] = body
      end

      data[ :session ] = interaction.context.session.to_h unless interaction.context.session.nil?

      @@logger.report(
        :info,
        :Middleware,
        :inbound,
        data
      )

      return nil
    end

    # This is part of the formalised structured logging interface upon which
    # external entites might depend. Change with care.
    #
    # For a given interaction, log the response *after the fact* of calling
    # a resource implementation, using the target interface's resource name
    # for the structured log entry's "component" field.
    #
    # +interaction+:: Hoodoo::Services::Middleware::Interaction instance for
    #                 the interaction currently being logged.
    #
    def log_call_result( interaction )

      context   = interaction.context
      interface = interaction.target_interface
      action    = interaction.requested_action

      # In #respond_for, error logging is handled. Since we generate a UUID
      # up front for errors (since a UUID is returned), we must not log under
      # that UUID twice. So in auto-log, only log success cases. Leave the
      # last-bastion-of-response that is #respond_for to deal with the rest.
      #
      return if ( context.response.halt_processing? )

      # Data as per Hoodoo::Logger.

      data = {
        :interaction_id => interaction.interaction_id,
        :session        => ( interaction.context.session || {} ).to_h,
        :target         => {
          :resource => ( interface.resource || '' ).to_s,
          :version  =>   interface.version,
          :action   => ( action || '' ).to_s,
        }
      }

      # Don't bother logging list responses - they could be huge - instead
      # log all list-related parameters from the inbound request. At least
      # we don't have to worry about security in that case.
      #
      # For other kinds of data, check the secure actions to see if the body
      # should be included.

      if context.response.body.is_a?( ::Array )
        attributes       = %i( list_offset list_limit list_sort_key list_sort_direction list_search_data list_filter_data embeds references )
        data[ :payload ] = {}

        attributes.each do | attribute |
          data[ attribute ] = context.request.send( attribute )
        end
      else
        secure = true

        unless interface.nil? || action.nil?
          secure_log_actions = interface.secure_log_for()
          secure_type = secure_log_actions[ action ]

          # Allow body logging if there's no security specified for this action
          # or the security is specified for the request only (since we log the
          # response here).
          #
          # That means values of :both or :response will leave secure untouched,
          # as will any other unexpected value that might get specified.

          secure = false if secure_type.nil? || secure_type == :request
        end

        unless secure
          data[ :payload ] = context.response.body
        end
      end

      @@logger.report(
        :info,
        interface.resource,
        "middleware_#{ action }",
        data
      )
    end

    # This is part of the formalised structured logging interface upon which
    # external entites might depend. Change with care.
    #
    # For a given service interface, an implementation of which is receiving
    # a given action under the given request context, log the response *after
    # the fact* of calling the implementation, using the target interface's
    # resource name for the structured log entry's "component" field.
    #
    # +interaction+:: Hoodoo::Services::Middleware::Interaction instance for
    #                 the interaction currently being logged.
    #
    def log_outbound_response( interaction, rack_data )
      secure = true
      id     = nil
      level  = if interaction.context.response.halt_processing?
        :error
      else
        :info
      end

      data = {
        :interaction_id => interaction.interaction_id,
        :payload        => {
          :http_status_code => rack_data[ 0 ],
          :http_headers     => rack_data[ 1 ]
        }
      }

      unless interaction.target_interface.nil? || interaction.requested_action.nil?
        secure_log_actions = interaction.target_interface.secure_log_for()
        secure_type = secure_log_actions[ interaction.requested_action ]

        # Allow body logging if there's no security specified for this action
        # or the security is specified for the request only (since we log the
        # response here).
        #
        # That means values of :both or :response will leave secure untouched,
        # as will any other unexpected value that might get specified.

        secure = false if secure_type.nil? || secure_type == :request

<<<<<<< HEAD
        data[ :target ] = {
          :resource => ( interaction.target_interface.resource || '' ).to_s,
          :version  =>   interaction.target_interface.version,
          :action   => ( interaction.requested_action || '' ).to_s
=======
      data = {
        :interaction_id => interaction.interaction_id,
        :payload        => {
          :http_status_code => rack_data[ 0 ].to_i,
          :http_headers     => rack_data[ 1 ]
>>>>>>> 232a40b3
        }
      end

      if secure == false || level == :error
        body = ''
        rack_data[ 2 ].each { | thing | body << thing.to_s }

        if interaction.context.response.halt_processing?
          begin
            # Error cases should be infrequent, so we can "be nice" and re-parse
            # the returned body for structured logging only. We don't do this for
            # successful responses as we assume those will be much more frequent
            # and the extra parsing step would be heavy overkill for a log.
            #
            # This also means we can (in theory) extract the intended resource
            # UUID and include that in structured log data to make sure any
            # persistence layers store the item as an error with the correct ID.

            body = JSON.parse( body )
            id   = body[ 'id' ]
          rescue
          end

        else
          body = body[ 0 .. 1023 ] << '...' if ( body.size > 1024 )

        end

        data[ :payload ][ :response_body ] = body
      end

      data[ :id      ] = id unless id.nil?
      data[ :session ] = interaction.context.session.to_h unless interaction.context.session.nil?

      @@logger.report(
        level,
        :Middleware,
        :outbound,
        data
      )
    end

    # Log a debug message. Pass optional extra arguments which will be used as
    # strings that get appended to the log message.
    #
    # THIS IS INSCURE. Sensitive data might be logged. DO NOT USE IN DEPLOYED
    # ENVIRONMENTS. At the time of writing, Hoodoo ensures this by only using
    # debug logging in 'development' or 'test' environments.
    #
    # Before calling, +@rack_request+ must be set up with the Rack::Request
    # instance for the call environment.
    #
    # +interaction+:: Hoodoo::Services::Middleware::Interaction instance for
    #                 the interaction currently being logged.
    #
    # *args::         Optional extra arguments used as strings to add to the
    #                 log message.
    #
    def debug_log( interaction, *args )

      # Even though the logger itself would check this itself, check and exit
      # early here to avoid object creation and string composition overheads
      # from the code that would otherwise run even in non-debug environments.

      return unless @@logger.report?( :debug )

      scheme         = interaction.rack_request.scheme         || 'unknown_scheme'
      host_with_port = interaction.rack_request.host_with_port || 'unknown_host'
      full_path      = interaction.rack_request.fullpath       || '/unknown_path'

      data = {
        :full_uri       => "#{ scheme }://#{ host_with_port }#{ full_path }",
        :interaction_id => interaction.interaction_id,
        :payload        => { 'args' => args }
      }

      data[ :session ] = interaction.context.session.to_h unless interaction.context.session.nil?

      @@logger.report(
        :debug,
        :Middleware,
        :log,
        data
      )
    end

    # Handle responding to Rack for a given interaction. Logs that we're
    # responding and returns #for_rack data so that in (e.g.) #call the
    # idiom can be:
    #
    #     return respond_for( ... )
    #
    # ...to log the response and return data to Rack all in one go.
    #
    # +interaction+:: Hoodoo::Services::Middleware::Interaction instance
    #                 describing the current interaction, including a
    #                 valid 'response' object if you're using that for
    #                 the response data.
    #
    # Returns data suitable for giving directly back to Rack.
    #
    def respond_for( interaction )
      rack_data = interaction.context.response.for_rack()
      log_outbound_response( interaction, rack_data )

      return rack_data
    end

    # Announce the presence of the service endpoints to known interested
    # parties.
    #
    # ONLY CALL AS PART OF INSTANCE CREATION (from #initialize).
    #
    # +services+:: Array of Hashes describing service information.
    #
    # Hash keys/values are as follows:
    #
    # +regexp+::         A regular expression for a URI path which, if matched,
    #                    means that this service endpoint is being called.
    # +path+::           The endpoint path that the regexp would match, with
    #                    leading "/" (e.g. "/v1/products")
    # +interface+::      The Interface subclass for this endpoint.
    # +implementation+:: The Implementation subclass instance for this
    #                    endpoint.
    #
    def announce_presence_of( services )

      # Note the RARE LEGITIMATE USE of an instance variable here. It will
      # be shared across potentially many threads with the same instance
      # driven through Rack. Presence announcements to the Discoverer are
      # made only upon object initialisation and remain valid (and
      # unchanged) for its lifetime.
      #
      # A class variable is wrong, as entirely new instances of the service
      # middleware might be stood up in one process and could potentially
      # be handling different services. This is typically only the case for
      # running tests, but *might* happen elsewhere too. In any event, we
      # don't want announcements in one instance to pollute the discovery
      # data in another (especially the records of which services were
      # announced by, and therefore must be local to, an instance).

      if self.class.on_queue?

        @discoverer ||= Hoodoo::Services::Discovery::ByConsul.new

        services.each do | service |
          interface = service.interface_class

          @discoverer.announce(
            interface.resource,
            interface.version
          )
        end

      else

        @discoverer ||= Hoodoo::Services::Discovery::ByDRb.new

        # Rack provides no formal way to find out our host or port before a
        # request arrives, because in part it might change due to clustering.
        # For local development on an assumed single instance server, we can
        # ask Ruby itself for all Rack::Server instances, expecting just one.
        # If there isn't just one, we rely on the Rack monkey patch or a
        # hard coded default.

        host = nil
        port = nil

        if defined?( ::Rack ) && defined?( ::Rack::Server )
          servers = ObjectSpace.each_object( ::Rack::Server )

          if servers.count == 1
            server = servers.first
            host   = server.options[ :Host ]
            port   = server.options[ :Port ]
          end
        end

        host = @@recorded_host if host.nil? && defined?( @@recorded_host )
        port = @@recorded_port if port.nil? && defined?( @@recorded_port )

        # Under test, ensure a simulation of an available host and port is
        # always available for discovery-related tests.

        if ( self.class.environment.test? )
          host ||= '127.0.0.1'
          port ||= '9292'
        end

        # Announce the resource endpoints unless we are still missing a host
        # or port. Implication is 'racksh'.

        unless host.nil? || port.nil?
          services.each do | service |
            interface = service.interface_class

            @discoverer.announce(
              interface.resource,
              interface.version,
              {
                :host => host,
                :port => port,
                :path => service.base_path
              }
            )
          end
        end
      end
    end

    # Load a session from Memcached on the basis of a session ID header
    # in the current interaction's Rack request data.
    #
    # On exit, the interaction context may have been updated. Be sure to
    # check +interaction.context.response.halt_processing?+ to see if
    # processing should abort and return immediately.
    #
    # +interaction+:: Hoodoo::Services::Middleware::Interaction instance
    #                 describing the current interaction.
    #
    def load_session_into( interaction )

      test_session = self.class.test_session()
      session      = nil
      session_id   = interaction.rack_request.env[ 'HTTP_X_SESSION_ID' ]

      if session_id != nil && ( test_session.nil? || test_session.session_id != session_id )
        session = Hoodoo::Services::Session.new(
          :memcached_host => self.class.memcached_host(),
          :session_id     => session_id
        )

        result = session.load_from_memcached!( session_id )
        session = nil if result != true
      elsif ( self.class.environment.test? || self.class.environment.development? )
        interaction.using_test_session()
        session = self.class.test_session()
      end

      # If there's no session and no local interfaces have any public
      # methods (everything is protected) then bail out early, as the
      # request can't possibly succeed.

      if session.nil? && interfaces_have_public_methods? == false
        return interaction.context.response.add_error( 'platform.invalid_session' )
      end

      # Update the interaction's context with the new session. Since
      # the context data is exposed to service implementations, the
      # session reference is read-only; don't break that protection;
      # instead build and use a replacement context.

      if session != interaction.context.session
        updated_context = Hoodoo::Services::Context.new(
          session,
          interaction.context.request,
          interaction.context.response,
          interaction
        )
        interaction.context = updated_context
      end
    end

    # Run request preprocessing - common actions that occur prior to any
    # service instance selection or service-specific processing.
    #
    # Returns +nil+ if successful.
    #
    # If the method returns something else, it's a Rack response; an early
    # and immediate response has been created. Return this (through whatever
    # call chain is necessary) as the return value for #call.
    #
    # After calling, be sure to check +@response.halt_processing?+ to
    # see if processing should abort and return immediately.
    #
    # An "inbound" code log entry is generated *without* body data for CORS
    # requests or for requests which have already generated errors. In the
    # event the request so far looks good, no inbound log entry is made in
    # order to give later processing stages a chance to determine if the
    # body data could be safely logged (since it's useful to have). Thus,
    # later processing stages will still need to make a call to
    # "log_inbound_request".
    #
    # +interaction+:: Hoodoo::Services::Middleware::Interaction instance
    #                 describing the current interaction. Parts of this may
    #                 be updated on exit.
    #
    def preprocess( interaction )


      # =======================================================================
      # Additions here may require corresponding additions to the
      # inter-resource local call code.
      # =======================================================================


      # Always log the inbound request early, in case of exceptions. Body data
      # will not be logged as the interaction contains no information on the
      # target resource or action, so we won't accidentally log secure data in
      # the inbound payload (if any).

      log_inbound_request( interaction )
      deal_with_content_type_header( interaction )
      deal_with_language_header( interaction )
      set_common_response_headers( interaction )

      # Simplisitic CORS preflight handler. We might exit early here.
      #
      # http://www.html5rocks.com/en/tutorials/cors/
      # http://www.html5rocks.com/static/images/cors_server_flowchart.png
      #
      headers = interaction.rack_request.env
      origin  = headers[ 'HTTP_ORIGIN' ]

      unless ( origin.nil? )
        ok = false

        if interaction.rack_request.request_method == 'OPTIONS'
          requested_method  = headers[ 'HTTP_ACCESS_CONTROL_REQUEST_METHOD' ]
          requested_headers = headers[ 'HTTP_ACCESS_CONTROL_REQUEST_HEADERS' ]

          if ALLOWED_HTTP_METHODS.include?( requested_method ) && ( requested_headers.nil? || requested_headers.strip.empty? )
            set_cors_preflight_response_headers( interaction, origin )
            interaction.context.response.set_resources( [] )

            # Log the CORS inbound request without body data, just in
            # case anything daft is in there which would count as
            # secure information.

            return respond_for( interaction )
          end
        else
          set_cors_normal_response_headers( interaction, origin )
        end
      end

      # If we reach here - it's a normal request, not preflight. Load the
      # session and then, in the context of a loaded session, check to see
      # if the request includes any secured HTTP headers.

      load_session_into( interaction )
      deal_with_authorised_headers( interaction )

      return nil
    end

    # Process the client's call. The heart of service routing and application
    # invocation. Relies entirely on data assembled during initialisation of
    # this middleware instance or during handling in #call.
    #
    # +interaction+:: Hoodoo::Services::Middleware::Interaction instance
    #                 describing the current interaction.
    #
    def process( interaction )


      # =======================================================================
      # Additions here may require corresponding additions to the
      # inter-resource local call code.
      # =======================================================================


      response = interaction.context.response # Convenience

      # Select a service based on the escaped URI's path. If we find none,
      # then there's no matching endpoint; badly routed request; 404. If we
      # find many, raise an exception and rely on the exception handler to
      # send back a 500.

      uri_path = CGI.unescape( interaction.rack_request.path() )

      selected_path_data = nil
      selected_services  = @@services.select do | service_data |
        path_data = process_uri_path( uri_path, service_data.routing_regexp )

        if path_data.nil?
          false
        else
          selected_path_data = path_data
          true
        end
      end

      if selected_services.size == 0
        return response.add_error(
          'platform.not_found',
          'reference' => { :entity_name => '' }
        )
      elsif selected_services.size > 1
        raise( 'Multiple service endpoint matches - internal server configuration fault' )
      else
        selected_service = selected_services[ 0 ]
      end

      # Otherwise, update the interaction data and response data in light
      # of the chosen service's information.

      uri_path_components, uri_path_extension = selected_path_data
      interface                               = selected_service.interface_class
      implementation                          = selected_service.implementation_instance

      interaction.target_interface            = interface
      interaction.target_implementation       = implementation

      update_response_for( interaction.context.response, interface )

      # Check for a supported, session-accessible action.

      http_method                  = interaction.rack_request.request_method
      action                       = determine_action( http_method, uri_path_components.empty? )
      interaction.requested_action = action

      # We finally have enough data to log the inbound call again, with body
      # data included if allowed by the target resource.

      log_inbound_request( interaction )

      authorisation = determine_authorisation( interaction )
      return if response.halt_processing?

      # Looks good so far, so start filling in request details.

      request                     = interaction.context.request # Convenience
      request.uri_path_components = uri_path_components
      request.uri_path_extension  = uri_path_extension

      process_query_string( interaction )

      return if response.halt_processing?

      # There should be no spurious path data for "list" or "create" actions -
      # only "show", "update" and "delete" take extra data via the URL's path.
      # Conversely, other actions require it.

      if action == :list || action == :create
        return response.add_error( 'platform.malformed',
                                   'message' => 'Unexpected path components for this action',
                                   'reference' => { :action => action } ) unless uri_path_components.empty?
      else
        return response.add_error( 'platform.malformed',
                                   'message' => 'Expected path components identifying target resource instance for this action',
                                   'reference' => { :action => action } ) if uri_path_components.empty?
      end

      # There should be no spurious body data for anything other than "create"
      # or "update" actions. This is one of the last things we do as it is
      # potentially very heavyweight.
      #
      # To try and be helpful to clients which may use HTTP libraries that
      # always write body data of some kind, we permit white space; so always
      # read the body, then strip the white space from it.
      #
      # Start by reading only a limited amount of data. Then try to read more.
      # According the input stream documentation of the Rack specification:
      #
      #   http://rubydoc.info/github/rack/rack/master/file/SPEC
      #
      # ...then when we call "read" with a length value and there's no more
      # data to read, it should return nil. If it doesn't, the payload is
      # too big. Reject it.

      body = interaction.rack_request.body.read( MAXIMUM_PAYLOAD_SIZE )

      unless ( body.nil? || body.is_a?( ::String ) ) && interaction.rack_request.body.read( MAXIMUM_PAYLOAD_SIZE ).nil?
        return response.add_error( 'platform.malformed',
                                   'message' => 'Body data exceeds configured maximum size for platform' )
      end

      debug_log( interaction, 'Raw body data read successfully', body )

      if action == :create || action == :update

        parse_body_string_into( interaction, body )
        return if response.halt_processing?

        validate_body_data_for( interaction )
        return if response.halt_processing?

        if action == :create
          maybe_update_body_data_for( interaction )
          return if response.halt_processing?
        end

      elsif body.nil? == false && body.to_s.strip.length > 0

        return response.add_error( 'platform.malformed',
                                   'message' => 'Unexpected body data for this action',
                                   'reference' => { :action => action } )

      end

      debug_log( interaction, 'Dispatching with parsed body data', request.body )

      # Can now, if necessary, do a final check with the resource endpoint
      # for authorisation because the request data is fully populated so
      # the resource implementation's "verify" method has something to use.

      if authorisation == Hoodoo::Services::Permissions::ASK
        ask_for_authorisation( interaction )
        return if response.halt_processing?
      end

      # Finally - dispatch to service.

      dispatch( interaction )
    end

    # Dispatch a call to the given implementation, with before/after actions.
    #
    # +interaction+:: Hoodoo::Services::Middleware::Interaction instance
    #                 describing the current interaction.
    #
    def dispatch( interaction )

      # Set up some convenience variables

      interface      = interaction.target_interface
      implementation = interaction.target_implementation
      action         = interaction.requested_action
      context        = interaction.context

      # Benchmark the "inner" dispatch call

      dispatch_time = ::Benchmark.realtime do

        block = Proc.new do

          # Before/after callbacks are invoked always, even if errors are
          # added to the response object during processing. If this matters
          # to 'after' code, it must check "context.response.halt_processing?"
          # itself.

          implementation.before( context ) if implementation.respond_to?( :before )
          implementation.send( action, context ) unless context.response.halt_processing?
          implementation.after( context ) if implementation.respond_to?( :after )

        end

        if ( defined?( ::ActiveRecord ) && defined?( ::ActiveRecord::Base ) )
          ::ActiveRecord::Base.connection_pool.with_connection( &block )
        else
          block.call
        end

        log_call_result( interaction )

      end # "Benchmark.realtime do"

      context.response.add_header(
        'X-Service-Response-Time',
        "#{ dispatch_time.inspect } seconds",
        true # Overwrite
      )
    end

    # Run request preprocessing - common actions that occur after service
    # instance selection and service-specific processing.
    #
    # On exit, interaction data may have been updated.
    #
    # +interaction+:: Hoodoo::Services::Middleware::Interaction instance
    #                 describing the current interaction.
    #
    def postprocess( interaction )


      # =======================================================================
      # Additions here may require corresponding additions to the
      # inter-resource local call code.
      # =======================================================================


      # TODO: Nothing?
      #
      # This is only called on service *success*. Potentially we can hook in
      # the validation of the service's output (internal self-check) according
      # the expected returned Resource that the interface class defines (see
      # the "interface.resource" property), so long as it's defined in the
      # Hoodoo::Data::Resources collection.
      #
      # The outgoing response body in the service response object is an Array
      # or Hash. We can check, for known resource types, the "language" of the
      # first item & set Content-Language, assuming an internationalised type.
      #
      # Can certainly make sure that we enforce all-call-resource-representation
      # here - for 200 cases, *all* calls should be returning a representation
      # or a list (even if the list is empty). That includes 'delete' ("here
      # is what I just deleted" - aids stack-like coding in clients).

    end

    # Check the client's +Content-Type+ header and if it doesn't ask for the
    # supported content types or text encodings, set a response error to force
    # a halt of any further processing (subject to the caller checking for
    # response errors afterwards).
    #
    # If successful, updates the given interaction data with the request
    # content type and encoding.
    #
    # +interaction+:: Hoodoo::Services::Middleware::Interaction instance
    #                 describing the current interaction. Updated on exit.
    #
    def deal_with_content_type_header( interaction )
      content_type      = interaction.rack_request.media_type
      content_encoding  = interaction.rack_request.content_charset

      content_type.downcase!     unless content_type.nil?
      content_encoding.downcase! unless content_encoding.nil?

      unless SUPPORTED_MEDIA_TYPES.include?( content_type ) &&
             SUPPORTED_ENCODINGS.include?( content_encoding )

        interaction.context.response.errors.add_error(
          'platform.malformed',
          'message' => "Content-Type '#{ interaction.rack_request.content_type || "<unknown>" }' does not match supported types '#{ SUPPORTED_MEDIA_TYPES }' and/or encodings '#{ SUPPORTED_ENCODINGS }'"
        )

        # Avoid incorrect Content-Type in responses, which otherwise "inherits"
        # from inbound type and encoding.
        #
        content_type = content_encoding = nil

      end

      interaction.requested_content_type     = content_type
      interaction.requested_content_encoding = content_encoding
    end

    # Extract the +Content-Language+ header value from the client, or if that
    # is missing, +Accept-Language+. Uses it, or a default of "en-nz",
    # converts to lower case and sets the value as the interaction's request's
    # locale value.
    #
    # We support neither a list of preferences nor "qvalues", so if there is
    # a list, we only take the first item; if there is a qvalue, we strip it
    # leaving just the language part, e.g. "en-gb".
    #
    # +interaction+:: Hoodoo::Services::Middleware::Interaction instance
    #                 describing the current interaction. Updated on exit.
    #
    def deal_with_language_header( interaction )
      lang = interaction.rack_request.env[ 'HTTP_CONTENT_LANGUAGE' ]
      lang = interaction.rack_request.env[ 'HTTP_ACCEPT_LANGUAGE' ] if lang.nil? || lang.empty?

      unless lang.nil? || lang.empty?
        # E.g. "Accept-Language: da, en-gb;q=0.8, en;q=0.7" => 'da'
        lang = lang.split( ',' )[ 0 ]
        lang = lang.split( ';' )[ 0 ]
      end

      lang = 'en-nz' if lang.nil? || lang.empty?
      interaction.context.request.locale = lang.downcase
    end

    # Check the inbound request for anything in the SECURED_HEADERS set of
    # HTTP headers. If there's any such header in the request, check the
    # session. If there's no session, no session +scoping+ field or no scoping
    # +authorised_http_headers+ array, set up a "forbidden" response. If there
    # is an authorised list in the session, make sure it contains each of the
    # secured headers in the request; set up a "forbidden" response if any are
    # missing.
    #
    # The method has no return value, but the interaction's response's errors
    # collection may be updated to reject the request.
    #
    # +interaction+:: Hoodoo::Services::Middleware::Interaction instance
    #                 describing the current interaction. Parts of this may
    #                 be updated on exit.
    #
    def deal_with_authorised_headers( interaction )

      # Set up some convenience variables

      session  = interaction.context.session
      rack_env = interaction.rack_request.env

      # See if the request includes any secured headers

      secured_headers_in_request = SECURED_HEADERS.select do | header |
        rack_env.has_key?( header )
      end

      # Early exit for no-work-to-do or immediate-error-case. Note that we
      # deliberately give no information on why the request was forbidden;
      # an information disclosure bug would otherwise be present.

      return if secured_headers_in_request.empty?

      if session.nil? ||
         session.respond_to?( :scoping ) == false ||
         session.scoping.respond_to?( :authorised_http_headers ) == false ||
         session.scoping.authorised_http_headers.nil? ||
         session.scoping.authorised_http_headers.empty?

        interaction.context.response.errors.add_error( 'platform.forbidden' )
        return
      end

      # Make sure each header is allowed; early exit for any failure.

      authorised_headers = session.scoping.authorised_http_headers

      secured_headers_in_request.each do | secured_header |
        unless authorised_headers.include?( secured_header )
          interaction.context.response.errors.add_error( 'platform.forbidden' )
          return
        end
      end
    end

    # Preprocessing stage that sets up common headers required in any response.
    # May vary according to inbound content type requested. If processing was
    # aborted early (e.g. missing inbound Content-Type) we may fall to defaults.
    #
    # (At the time of writing, platform documentations say we're JSON only - but
    # there's an strong chance of e.g. XML representation being demanded later).
    #
    # +response+:: Hoodoo::Services::Response instance to update.
    #
    def set_common_response_headers( interaction )
      interaction.context.response.add_header( 'X-Interaction-ID', interaction.interaction_id )
      interaction.context.response.add_header( 'Content-Type', "#{ interaction.requested_content_type || 'application/json' }; charset=#{ interaction.requested_content_encoding || 'utf-8' }" )
    end

    # Preprocessing stage that sets up CORS response headers in response to a
    # normal (or preflight) CORS response.
    #
    # http://www.html5rocks.com/en/tutorials/cors/
    # http://www.html5rocks.com/static/images/cors_server_flowchart.png
    #
    # +interaction+:: Hoodoo::Services::Middleware::Interaction instance
    #                 describing the current interaction.
    #
    # +origin+::      Value of inbound request's "Origin" HTTP header.
    #
    def set_cors_normal_response_headers( interaction, origin )
      interaction.context.response.add_header( 'Access-Control-Allow-Origin', origin )
    end

    # Preprocessing stage that sets up CORS response headers in response to a
    # preflight CORS response, based on given inbound headers.
    #
    # http://www.html5rocks.com/en/tutorials/cors/
    # http://www.html5rocks.com/static/images/cors_server_flowchart.png
    #
    # +interaction+:: Hoodoo::Services::Middleware::Interaction instance
    #                 describing the current interaction.
    #
    # +origin+::      Value of inbound request's "Origin" HTTP header.
    #
    def set_cors_preflight_response_headers( interaction, origin )

      set_cors_normal_response_headers( interaction, origin )

      # We don't try and figure out a target resource interface and give back
      # just the verbs it supports in preflight; too much trouble; just list
      # all *possible* supported methods.

      interaction.context.response.add_header(
        'Access-Control-Allow-Methods',
        'GET, POST, PATCH, DELETE'
      )

      # Only allow X-Session-ID inbound. Don't let any of the custom headers
      # be exposed to JavaScript (no "Access-Control-Expose-Headers" is set).

      interaction.context.response.add_header(
        'Access-Control-Allow-Headers',
        'X-Session-ID'
      )

    end

    # Match a URI string against a service endpoint regexp and return broken
    # down path components and extension if there's a match, else nil.
    #
    # +uri_path+:: Path component of URI, percent-*unescaped*.
    # +regexp+::   A regexp that should return the separator between service
    #              endpoint and any other path data in match data index 1 and
    #              the rest of the URI path, if any, in match data 2.
    #
    # Returns an array with two elements. The first is the array of pure path
    # components, with no empty strings; it may be empty. The second is the
    # filename extension if present, else an empty string.
    #
    # Returns nil if there's no endpoint match at all.
    #
    # Example - assuming the regexp matched a service endpoint of "/members"
    # then URI paths yield example return values as follows:
    #
    #     /members
    #     => [ [], '' ]
    #
    #     /members.json
    #     => [ [], 'json' ]
    #
    #     /members/
    #     => [ [], '' ]
    #
    #     /members/1234.json
    #     => [ [ '1234' ], 'json' ]
    #
    #     /members/1234/hello.tar.gz
    #     => [ [ '1234', 'hello' ], 'tar.gz' ]
    #
    def process_uri_path( uri_path, regexp )
      match_data = uri_path.match( regexp )
      return nil if match_data.nil?

      # Split the path into array entries and examine the last one for a
      # filename extension, extracting it if found.

      remaining_path_components = []
      extension                 = ''

      if ( match_data[ 1 ] == '.' )
        extension = match_data[ 2 ]

      elsif ( match_data[ 1 ] == '/' )
        remaining_path_components = match_data[ 2 ].split( '/' ).reject { | str | str === '' }
        last_item                 = remaining_path_components.last

        unless ( last_item.nil? )
          path, extension = last_item.split( '.', 2 )

          if ( path == '' )
            remaining_path_components.pop()
          else
            remaining_path_components[ -1 ] = path
          end
        end
      end

      [ remaining_path_components, extension || '' ]
    end

    # Determine the action to call in a service for the given inbound HTTP
    # method. This doesn't say anything about whether or not a particular
    # endpoint happens to support that action - it just maps HTTP verb to
    # action.
    #
    # See also #determine_authorisation.
    #
    # +http_method+:: Inbound method as a string, e.g. +'POST'+. Upper or
    #                 lower case.
    #
    # +get_is_list+:: If +true+, treat GET methods as +:list+, else as
    #                 +:show+. This is often determined on the basis of e.g.
    #                 path components after the endpoint part of the URI path
    #                 being absent or present.
    #
    # Returns the action as a Symbol - see ALLOWED_ACTIONS.
    #
    def determine_action( http_method, get_is_list )
      http_method = ( http_method || '' ).upcase

      # Clumsy code because there is no 1:1 map from HTTP method to action
      # (e.g. GET can be :show or :list).
      #
      action = case http_method
        when 'POST'
          :create
        when 'PATCH'
          :update
        when 'DELETE'
          :delete
        when 'GET'
          get_is_list ? :list : :show
      end

      return action
    end

    # Determine the authorisation / permission to perform a particular
    # action.
    #
    # +interaction+:: Hoodoo::Services::Middleware::Interaction instance
    #                 describing the current interaction.
    #
    # Returns:
    #
    # * Hoodoo::Services::Permissions::ALLOW - the action is allowed.
    #
    # * +nil+ - the action was prohibited. The given +response+ was
    #   with an appropriate error message (e.g. "invalid session",
    #   "forbidden" etc.).
    #
    # * Hoodoo::Services::Permissions::ASK - the caller MUST check with
    #   the target endpoint's implementation to see if the action is
    #   allowed by calling #ask_for_authorisation at some point later in
    #   processing when the information this needs is available.
    #
    def determine_authorisation( interaction )

      # Set up some convenience variables

      interface = interaction.target_interface
      action    = interaction.requested_action
      session   = interaction.context.session
      response  = interaction.context.response

      # Check authorisation

      result = nil

      if interface.public_actions.include?( action )

        # Public action; no need to check anything else, it's allowed,
        # session or no session.

        result = Hoodoo::Services::Permissions::ALLOW

      else

        # The action isn't public; so unless it is declared as a protected
        # action, it isn't supported by this endpoint. If supported, check
        # session and permissions.

        if interface.actions.include?( action )

          if session.nil?
            response.add_error( 'platform.invalid_session' )
          elsif session.permissions.nil?
            response.add_error( 'platform.forbidden' )
          else
            permission = session.permissions.permitted?( interface.resource, action )

            if permission == Hoodoo::Services::Permissions::DENY
              response.add_error( 'platform.forbidden' )
            else
              result = permission
            end
          end

        else

          http_method = interaction.rack_request.request_method

          response.add_error(
            'platform.method_not_allowed',
            'message' => "Service endpoint '/v#{ interface.version }/#{ interface.endpoint }' does not support HTTP method '#{ ( http_method || '<unknown>' ).upcase }' yielding action '#{ action }'"
          )

        end
      end

      return result
    end

    # As a service for authorisation for a particular action given
    # the request and session context data provided.
    #
    # Calls the Hoodoo::Services::Implementation#verify method in the
    # target implementation. Expects a conforming response; anything
    # that isn't Hoodoo::Services::Permissions::ALLOW is treated as
    # Hoodoo::Services::Permissions::DENY.
    #
    # Parameters:
    #
    # +interaction+:: Hoodoo::Services::Middleware::Interaction instance
    #                 describing the current interaction.
    #
    # Returns:
    #
    # * Hoodoo::Services::Permissions::ALLOW - the action is allowed.
    #
    # * +nil+ - the action was prohibited. The given +response+ was
    #   with an appropriate error message (e.g. "invalid session",
    #   "forbidden" etc.).
    #
    def ask_for_authorisation( interaction )

      permission = interaction.target_implementation.verify(
                     interaction.context,
                     interaction.requested_action
                   )

      if permission == Hoodoo::Services::Permissions::ALLOW
        return permission
      else
        interaction.context.response.add_error( 'platform.forbidden' )
        return nil
      end
    end

    # Update a Hoodoo::Services::Response instance for making a call to
    # the given Hoodoo::Services::Interface, setting up error description
    # information. Other initialisation is left to the caller.
    #
    # +response+::  Hoodoo::Services::Response instance to update.
    # +interface+:: Hoodoo::Services::Interface for which the request is being
    #               constructed. Custom error descriptions from that
    #               interface, if any, are included in the response object's
    #               error collection data.
    #
    def update_response_for( response, interface )
      unless interface.errors_for.nil?
        response.errors = Hoodoo::Errors.new( interface.errors_for )
      end
    end

    # Process query string data for list actions. Only call if there's a list
    # action being requested.
    #
    # +interaction+:: Hoodoo::Services::Middleware::Interaction instance
    #                 describing the current interaction.
    #
    # The interaction's request data will be updated with list parameter
    # information if successul. The interaction's response data will be
    # updated with error information if anything is wrong.
    #
    def process_query_string( interaction )

      query_string = interaction.rack_request.query_string

      # The 'decode' call produces an array of two-element arrays, the first
      # being the key and next being the value, already CGI unescaped once.
      #
      # On some Ruby versions bad data here can cause an exception, so there's
      # a catch-all "rescue" at the end of the function to return a 'malformed'
      # response if necessary.

      query_data = URI.decode_www_form( query_string )
      query_hash = Hash[ query_data ]

      str                       = query_hash[ 'search' ]
      query_hash[ 'search' ]    = Hash[ URI.decode_www_form( str ) ] unless str.nil?

      str                       = query_hash[ 'filter' ]
      query_hash[ 'filter' ]    = Hash[ URI.decode_www_form( str ) ] unless str.nil?

      str                       = query_hash[ '_embed' ]
      query_hash[ '_embed']     = str.split( ',' ) unless str.nil?

      str                       = query_hash[ '_reference' ]
      query_hash[ '_reference'] = str.split( ',' ) unless str.nil?

      return process_query_hash( interaction, query_hash )
    end

    # Process a hash of URI-decoded form data in the same way as
    # #process_query_string (and used as a back-end for that). Nested search
    # and filter strings should be decoded as nested hashes. Nested _embed and
    # _reference lists should be stored as arrays. Keys and values must be
    # Strings.
    #
    # +interaction+:: Hoodoo::Services::Middleware::Interaction instance
    #                 describing the current interaction.
    #
    # +query_hash+::  Hash of data derived from query string - see
    #                 #process_query_string.
    #
    # The interaction's request data will be updated with list parameter
    # information if successul. The interaction's response data will be
    # updated with error information if anything is wrong.
    #
    def process_query_hash( interaction, query_hash )

      # Set up some convenience variables

      interface = interaction.target_interface
      request   = interaction.context.request
      response  = interaction.context.response

      # Process the query hash

      allowed  = ALLOWED_QUERIES_ALL
      allowed += ALLOWED_QUERIES_LIST if interaction.requested_action == :list

      unrecognised_query_keys = query_hash.keys - allowed
      malformed = unrecognised_query_keys

      limit = Hoodoo::Utilities::to_integer?( query_hash[ 'limit' ] || interface.to_list.limit )
      malformed << :limit if limit.nil? || limit < 1

      offset = Hoodoo::Utilities::to_integer?( query_hash[ 'offset' ] || 0 )
      malformed << :offset if offset.nil? || offset < 0

      sort_key = query_hash[ 'sort' ] || interface.to_list.default_sort_key
      malformed << :sort unless interface.to_list.sort.keys.include?( sort_key )

      unless interface.to_list.sort[ sort_key ].nil?
        direction = query_hash[ 'direction' ] || interface.to_list.sort[ sort_key ][ 0 ]
        malformed << :direction unless interface.to_list.sort[ sort_key ].include?( direction )
      end

      search = query_hash[ 'search' ] || {}
      unrecognised_search_keys = search.keys - interface.to_list.search
      malformed << "search: #{ unrecognised_search_keys.join(', ') }" unless unrecognised_search_keys.empty?

      filter = query_hash[ 'filter' ] || {}
      unrecognised_filter_keys = filter.keys - interface.to_list.filter
      malformed << "filter: #{ unrecognised_filter_keys.join(', ') }" unless unrecognised_filter_keys.empty?

      embeds = query_hash[ '_embed' ] || []
      unrecognised_embeds = embeds - interface.embeds
      malformed << "_embed: #{ unrecognised_embeds.join(', ') }" unless unrecognised_embeds.empty?

      references = query_hash[ '_reference' ] || []
      unrecognised_references = references - interface.embeds # (sic.)
      malformed << "_reference: #{ unrecognised_references.join(', ') }" unless unrecognised_references.empty?

      return response.add_error(
        'platform.malformed',
        'message' => "One or more malformed or invalid query string parameters",
        'reference' => { :including => malformed.join( ', ' ) }
      ) unless malformed.empty?

      request.list.offset         = offset
      request.list.limit          = limit
      request.list.sort_key       = sort_key
      request.list.sort_direction = direction
      request.list.search_data    = search
      request.list.filter_data    = filter
      request.embeds              = embeds.uniq
      request.references          = references.uniq
    end

    # Safely parse the client payload in the context of the defined content
    # type (#deal_with_content_type_header must have been run first).
    #
    # +interaction+:: Hoodoo::Services::Middleware::Interaction instance
    #                 describing the current interaction. Response may be
    #                 updated on exit with an error, or request may be
    #                 updated with the parsed body data as a Hash.
    #
    # +body+::        Calling client request's body payload as a String.
    #
    def parse_body_string_into( interaction, body )

      content_type = interaction.requested_content_type

      begin
        case content_type
          when 'application/json'

            # Hoodoo requires Ruby 2.1 or later, else:
            # https://www.ruby-lang.org/en/news/2013/02/22/json-dos-cve-2013-0269/
            #
            payload_hash = JSON.parse( body )

        end

      rescue => e
        payload_hash = {}
        interaction.context.response.errors.add_error( 'generic.malformed' )

      end

      if payload_hash.nil?
        raise "Internal error - content type '#{ interaction.requested_content_type }' is not supported here; \#deal_with_content_type_header() should have caught that"
      end

      interaction.context.request.body = payload_hash
    end

    # For the given action and service interface, verify the given body data
    # via to-update / to-create DSL data where available. On exit, the given
    # response data may have errors added.
    #
    # +interaction+:: Hoodoo::Services::Middleware::Interaction instance
    #                 describing the current interaction. Response may be
    #                 updated on exit with an error, or request may be
    #                 updated with the parsed body data as a Hash.
    #
    def validate_body_data_for( interaction )

      # Set up some convenience variables

      interface = interaction.target_interface
      action    = interaction.requested_action
      response  = interaction.context.response
      body      = interaction.context.request.body

      # Work out which verification schema to use

      verification_object = if ( action == :create )
        interface.to_create()
      else
        interface.to_update()
      end

      # Verify the inbound parameters either via to-create/to-update schema
      # or, if absent, at least make sure prohibited fields are absent.

      if ( verification_object.nil? )

        requested_fields = body.keys
        union            = PROHIBITED_INBOUND_FIELDS & requested_fields

        unless union.empty?
          response.errors.add_error(
            'generic.invalid_parameters',
            'message' => 'Body data contains unrecognised or prohibited fields',
            'reference' => { :fields => union.join( ', ' ) }
          )
        end

      else

        # 'false' => validate as type-only, not a resource (no ID, kind etc.)
        #
        result = verification_object.validate( body, false )

        if result.has_errors?
          response.errors.merge!( result )
        else
          # Strip out unexpected/unrecognised fields and sanitise the input
          # in addition to general validation.
          #
          # At the time of writing, it makes more sense to warn callers if
          # they send stuff that is not recognised; e.g. they might have
          # misread the API and be trying to patch field "id", or change a
          # field that's in the resource representation and maybe used for
          # a "create" but can't be subsequently modified; or they might be
          # using fields that are defined in a newer version of the API,
          # but are talking to a service that doesn't implement it.
          #
          # Thus, complain if the sanitised body differs from the input.

          rendered = verification_object.render( body ) # May add default fields
          merged   = body.merge( rendered )

          if ( merged != rendered )
            deep_dup    = Hoodoo::Utilities.deep_dup( body )
            deep_merged = Hoodoo::Utilities.deep_merge_into( deep_dup, rendered )
            diff        = Hoodoo::Utilities.hash_diff( deep_merged, rendered )
            paths       = Hoodoo::Utilities.hash_key_paths( diff )

            response.errors.add_error(
              'generic.invalid_parameters',
              'message' => 'Body data contains unrecognised or prohibited fields',
              'reference' => { :fields => paths.join( ', ' ) }
            )
          end
        end
      end
    end

    # Some HTTP headers or other request features may give us reason to modify
    # inbound body data.
    #
    # * Currently, this is only ever done for a "create" action (POST); never
    #   call here for any other action / HTTP method.
    #
    # * Secured header checking must already have taken place before calling.
    #
    # At present this involves just the X-Resource-UUID header. If this is
    # present and the value is non-empty, it's validated as UUID and written as
    # the body's "id" field at the top-level if OK.
    #
    # On exit, the interaction's request's body may be updated, or the
    # response's error collection may be updated rejecting the request on
    # the grounds of an invalid UUID.
    #
    def maybe_update_body_data_for( interaction )
      return unless interaction.rack_request.env.has_key?( 'HTTP_X_RESOURCE_UUID' )

      required_item_uuid = interaction.rack_request.env[ 'HTTP_X_RESOURCE_UUID' ].to_s rescue ''

      unless Hoodoo::UUID.valid?( required_item_uuid )
        interaction.context.response.errors.add_error(
          'generic.invalid_uuid',
          :message   => "Value of `X-Resource-UUID` HTTP header is an invalid UUID",
          :reference => { :field_name => 'X-Resource-UUID' }
        )
      else
        interaction.context.request.body[ 'id' ] = required_item_uuid
      end
    end

    # Record an exception in a given response object, overwriting any previous
    # error data if present.
    #
    # +interaction+:: Hoodoo::Services::Middleware::Interaction instance
    #                 describing the current interaction. Response will be
    #                 updated on exit with just the exception error.
    #
    # +exception+::   The Exception instance to record.
    #
    # Returns a "for Rack" representation of the whole response.
    #
    def record_exception( interaction, exception )
      reference = {
        :exception => exception.message
      }

      unless self.class.environment.production? || self.class.environment.red?
        reference[ :backtrace ] = exception.backtrace.join( " | " )
      end

      # A service can rewrite this field with a different object, leading
      # to an exception within the exception handler; so use a new one!
      #
      interaction.context.response.errors = Hoodoo::Errors.new()

      return interaction.context.response.add_error(
        'platform.fault',
        'message' => exception.message,
        'reference' => reference
      )
    end

    # Take a Hoodoo::Errors instance constructed from, or obtained via
    # a call to another service (inter-resource local or remote call) and
    # translate the contents to make sense when those errors are reported
    # in the context of an outer resource's response to a request.
    #
    # For example, if one resource tries to look up a reference to another
    # as part of a +show+ action, but that _referred_ resource is not found,
    # internally that would be reported via HTTP 404. This would confuse
    # callers if returned verbatim as it implies the target, outermost
    # resource wasn't found, even though it was. Instead, the 404 is turned
    # into a 422 with code/message/reference data describing the equivalent
    # "inner reference not found" condition.
    #
    def annotate_errors_from_other_resource( errors )
      # TODO - Move to an accessible shared location, e.g. Errors itself
      #        The inter-resource remote endpoint code duplicates this
      return errors
    end

    # The following must appear at the end of this class definition.

    set_up_basic_logging()

  end    # 'class Middleware'
end; end # 'module Hoodoo; module Services'<|MERGE_RESOLUTION|>--- conflicted
+++ resolved
@@ -1092,7 +1092,7 @@
       data = {
         :interaction_id => interaction.interaction_id,
         :payload        => {
-          :http_status_code => rack_data[ 0 ],
+          :http_status_code => rack_data[ 0 ].to_i,
           :http_headers     => rack_data[ 1 ]
         }
       }
@@ -1110,18 +1110,10 @@
 
         secure = false if secure_type.nil? || secure_type == :request
 
-<<<<<<< HEAD
         data[ :target ] = {
           :resource => ( interaction.target_interface.resource || '' ).to_s,
           :version  =>   interaction.target_interface.version,
           :action   => ( interaction.requested_action || '' ).to_s
-=======
-      data = {
-        :interaction_id => interaction.interaction_id,
-        :payload        => {
-          :http_status_code => rack_data[ 0 ].to_i,
-          :http_headers     => rack_data[ 1 ]
->>>>>>> 232a40b3
         }
       end
 
