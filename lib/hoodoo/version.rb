########################################################################
# File::    version.rb
# (C)::     Loyalty New Zealand 2015
#
# Purpose:: Declare this gem's version number.
# ----------------------------------------------------------------------
#           27-Jan-2015 (ADH): Created (for gem under name Hoodoo).
########################################################################

module Hoodoo

  # The Hoodoo gem version. If this changes, be sure to re-run
  # <tt>bundle install</tt> or <tt>bundle update</tt>.
  #
<<<<<<< HEAD
  VERSION = '3.3.0'
=======
  VERSION = '3.2.9'
>>>>>>> ac5c488e

  # The Hoodoo gem date. If this changes, be sure to re-run
  # <tt>bundle install</tt> or <tt>bundle update</tt>.
  #
  DATE = '2023-07-31'

end<|MERGE_RESOLUTION|>--- conflicted
+++ resolved
@@ -12,11 +12,7 @@
   # The Hoodoo gem version. If this changes, be sure to re-run
   # <tt>bundle install</tt> or <tt>bundle update</tt>.
   #
-<<<<<<< HEAD
   VERSION = '3.3.0'
-=======
-  VERSION = '3.2.9'
->>>>>>> ac5c488e
 
   # The Hoodoo gem date. If this changes, be sure to re-run
   # <tt>bundle install</tt> or <tt>bundle update</tt>.
