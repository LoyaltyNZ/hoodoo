########################################################################
# File::    version.rb
# (C)::     Loyalty New Zealand 2015
#
# Purpose:: Declare this gem's version number.
# ----------------------------------------------------------------------
#           27-Jan-2015 (ADH): Created (for gem under name Hoodoo).
########################################################################

module Hoodoo

  # The Hoodoo gem version. If this changes, be sure to re-run
  # <tt>bundle install</tt> or <tt>bundle update</tt>.
  #
<<<<<<< HEAD
  VERSION = '2.0.0'
=======
  VERSION = '1.19.0'
>>>>>>> 9195addc

  # The Hoodoo gem date. If this changes, be sure to re-run
  # <tt>bundle install</tt> or <tt>bundle update</tt>.
  #
  DATE = '2017-08-17'

end<|MERGE_RESOLUTION|>--- conflicted
+++ resolved
@@ -12,15 +12,11 @@
   # The Hoodoo gem version. If this changes, be sure to re-run
   # <tt>bundle install</tt> or <tt>bundle update</tt>.
   #
-<<<<<<< HEAD
   VERSION = '2.0.0'
-=======
-  VERSION = '1.19.0'
->>>>>>> 9195addc
 
   # The Hoodoo gem date. If this changes, be sure to re-run
   # <tt>bundle install</tt> or <tt>bundle update</tt>.
   #
-  DATE = '2017-08-17'
+  DATE = '2017-09-26'
 
 end