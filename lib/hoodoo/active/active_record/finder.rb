########################################################################
# File::    finder.rb
# (C)::     Loyalty New Zealand 2014
#
# Purpose:: Support mixin for models subclassed from ActiveRecord::Base
#           providing enhanced find mechanisms for +show+ and +list+
#           action handling.
# ----------------------------------------------------------------------
#           25-Nov-2014 (ADH): Created.
########################################################################

require 'hoodoo/active/active_record/search_helper'

module Hoodoo
  module ActiveRecord

    # Support mixin for models subclassed from ActiveRecord::Base providing
    # support methods to handle common +show+ and +list+ filtering actions
    # based on inbound data.
    #
    # See also:
    #
    # * http://guides.rubyonrails.org/active_record_basics.html
    #
    module Finder

      # Instantiates this module when it is included:
      #
      # Example:
      #
      #     class SomeModel < ActiveRecord::Base
      #       include Hoodoo::ActiveRecord::Finder
      #       # ...
      #     end
      #
      # +model+:: The ActiveRecord::Base descendant that is including
      #           this module.
      #
      def self.included( model )
        unless model == Hoodoo::ActiveRecord::Base
          model.send( :include, Hoodoo::ActiveRecord::Secure )
          instantiate( model )
        end
      end

      # When instantiated in an ActiveRecord::Base subclass, all of the
      # Hoodoo::ActiveRecord::Finder::ClassMethods methods are defined as
      # class methods on the including class.
      #
      # This module depends upon Hoodoo::ActiveRecord::Secure, so that
      # will be auto-included first if it isn't already.
      #
      # +model+:: The ActiveRecord::Base descendant that is including
      #           this module.
      #
      def self.instantiate( model )
        model.extend( ClassMethods )
      end

      # Collection of class methods that get defined on an including class via
      # Hoodoo::ActiveRecord::Finder::included.
      #
      module ClassMethods

        # "Polymorphic" find - support for finding a model by fields other
        # than just +:id+, based on a single unique identifier. Use #acquire
        # just like you'd use +find_by_id+ and only bother with it if you
        # support finding a resource instance by +id+ _and_ one or more
        # other model fields. Otherwise, just use +find_by_id+.
        #
        # In the model, you declare the list of fields _in_ _addition_ _to_
        # +id+ by calling #acquire_with thus:
        #
        #     class SomeModel < ActiveRecord::Base
        #       include Hoodoo::ActiveRecord::Finder
        #       acquire_with ... # <list-of-other-fields>
        #     end
        #
        # For example, maybe you allow some resource to be looked up by fields
        # +id+ or +code+, both of which are independently unique sets. Since
        # +id+ is always automatically included, you only need to do this:
        #
        #     class SomeModel < ActiveRecord::Base
        #       include Hoodoo::ActiveRecord::Finder
        #       acquire_with :code
        #     end
        #
        # Then, in a resource's implementation:
        #
        #     def show( context )
        #       found = SomeModel.acquire( context.request.ident )
        #       return context.response.not_found() if found.nil?
        #
        #       # ...map 'found' to whatever resource you're representing,
        #       # e.g. via a Hoodoo::Presenters::Base subclass with resource
        #       # schema and the subclass's Hoodoo::Presenters::Base::render
        #       # call, then...
        #
        #       context.response.set_resource( resource_representation_of_found )
        #     end
        #
        # There is nothing magic "under the hood" - Hoodoo just tries to
        # find records with a value matching the incoming identifier for
        # each of the fields in turn. It starts with +id+ then runs through
        # any other fields in the order given through #acquire_with.
        #
        # This can only be used <i>if your searched fields are strings</i> in
        # the database. This includes, for example, the +id+ column; Hoodoo
        # usually expects to be a string field holding a 32-character UUID. If
        # any of the fields contain non-string types, attempts to use the
        # #acquire mechanism (or a related one) may result in database errors
        # due to type mismatches, depending upon the database engine in use.
        #
        # In more complex scenarious, you can just call #acquire at the end
        # of any chain of AREL queries just as you would call ActiveRecord's
        # own #find_by_id method, e.g.:
        #
        #     SomeModel.where( :foo => :bar ).acquire( context.request.ident )
        #
        # Usually for convenience you should use #acquire_in instead, or only
        # call #acquire with (say) a secure scope via for example a call to
        # Hoodoo::ActiveRecord::Secure::ClassMethods#secure. Other scopes may
        # be needed depending on the mixins your model uses.
        #
        # +ident+:: The value to search for in the fields (attributes)
        #           specified via #acquire_with, matched using calls to
        #           <tt>where( attr => ident )</tt>.
        #
        # Returns a found model instance or +nil+ for no match.
        #
        def acquire( ident )
          extra_fields = class_variable_defined?( :@@nz_co_loyalty_hoodoo_show_id_fields ) ?
                              class_variable_get( :@@nz_co_loyalty_hoodoo_show_id_fields ) :
                              nil

          id_fields = [ :id ] + ( extra_fields || [] )
          id_fields.each do | field |

            # This is fiddly.
            #
            # You must use a string with field substitution approach, rather
            # than e.g. ".where( :field => :ident )". AREL/ActiveRecord will,
            # in the latter case, compose rational SQL based on column data
            # types. If you have an *integer* ID field, then, it'll try to
            # convert a *string* ident to an integer. This can give Hilarious
            # Consequences. Consider looking up on (integer) field "id" or
            # (text) field "uuid", with a string ident of "1f294942..." - the
            # text UUID would be fine, but the integer ID may end up with the
            # UUID being "to_i"'d, yielding integer 1. If the ID field is
            # looked at first, you're highly likely to find the wrong record.
            #
            # The solution is, as written, simple; just use the substitution
            # approach rather than higher level AREL, causing a string-like SQL
            # query on all adapters which SQL handles just fine for varying
            # field data types.
            #
            # The caveat is that should the database object to mismatched type
            # comparisions it will actually raise an error - we see this on
            # for example PostgreSQL where a column is an integer but we try
            # to match it against a string that cannot be cleanly converted to
            # one (e.g. trying to find an integer column 'id' based on a text
            # UUID value containing alphabetic characters). That is still
            # preferable to looking up the wrong record!

            checker = where( [ "\"#{ self.table_name }\".\"#{ field }\" = ?", ident ] )
            return checker.first unless checker.count == 0
          end

          return nil
        end

<<<<<<< HEAD
        def dated_in( context )

          finder =
            if context.request.headers[ 'HTTP_X_DATED_AT' ]
              self.class.dated( Time.parse(context.request.headers[ 'HTTP_X_DATED_AT' ]).utc )
              # TODO rescue the whoops scenario
            else
              self.class
            end

          return finder.secure( context )

        end

        # Implicily secure version of #acquire.
=======
        # Implicily secure, translated, dated etc. etc. version of #acquire,
        # according to which modules are mixed into your model class. See
        # Hoodoo::ActiveRecord::Support#full_scope_for to see the list of
        # things that get included in the scope according to the mixins
        # that are in use.
>>>>>>> 303686a1
        #
        # For example, if you are using or at some point intend to mix in and
        # use the mechanism described by the likes of
        # Hoodoo::ActiveRecord::Secure::ClassMethods#secure, call here as a
        # convenience to both obtain a secure context and find a record
        # (with or without additional find-by fields other than +id+) in one
        # go. Building on the example from
        # Hoodoo::ActiveRecord::Secure::ClassMethods#secure, we might have an
        # Audit model as follows:
        #
        #     class Audit < ActiveRecord::Base
        #       include Hoodoo::ActiveRecord::Secure
        #
        #       secure_with( {
        #         :creating_caller_uuid => :authorised_caller_uuid
        #       } )
        #
        #       # Plus perhaps a call to "acquire_with"
        #     end
        #
        # Then, in a resource's implementation:
        #
        #     def show( context )
        #       found = SomeModel.acquire_in( context )
        #       return context.response.not_found() if found.nil?
        #
        #       # ...map 'found' to whatever resource you're representing,
        #       # e.g. via a Hoodoo::Presenters::Base subclass with resource
        #       # schema and the subclass's Hoodoo::Presenters::Base::render
        #       # call, then...
        #
        #       context.response.set_resource( resource_representation_of_found )
        #     end
        #
        # The value of +found+ will be acquired within the secure context
        # determined by the prevailing call context (and its session), so
        # the data it finds is inherently correctly scoped - provided your
        # model's Hoodoo::ActiveRecord::Secure::ClassMethods#secure_with
        # call describes things correctly.
        #
        # This method is for convenience and safety - you can't accidentally
        # forget the secure scope:
        #
        #     SomeModel.secure( context ).acquire( context.request.ident )
        #
        #     # ...has the same result as...
        #
        #     SomeModel.acquire_in( context )
        #
        # The same applies to forgetting dated scopes, translated scopes, or
        # anything else that Hoodoo::ActiveRecord::Support#full_scope_for
        # might include for you.
        #
        # Parameters:
        #
        # +context+:: Hoodoo::Services::Context instance describing a call
        #             context. This is typically a value passed to one of
        #             the Hoodoo::Services::Implementation instance methods
        #             that a resource subclass implements.
        #
        # Returns a found model instance or +nil+ for no match.
        #
        def acquire_in( context )
          scope = Hoodoo::ActiveRecord::Support.full_scope_for( self, context )
          return scope.acquire( context.request.ident )
        end

        # Describe the list of model fields _in_ _addition_ _to_ +id+ which
        # are to be used to "find-by-identifier" through calls #acquire and
        # #acquire_in. See those for more details.
        #
        # *args:: One or more field names as Strings or Symbols.
        #
        def acquire_with( *args )
          class_variable_set( '@@nz_co_loyalty_hoodoo_show_id_fields', args )
        end

        # Generate an ActiveRecord::Relation instance which can be used to
        # count, retrieve or further refine a list of model instances from
        # the database.
        #
        # Usually for convenience you should use #list_in instead, or only
        # call #acquire with (say) a secure scope via for example a call to
        # Hoodoo::ActiveRecord::Secure::ClassMethods#secure. An example of
        # this second option is shown below.
        #
        # Pass a Hoodoo::Services::Request::ListParameters instance, e.g.
        # via the Hoodoo::Services::Context instance passed to resource
        # endpoint implementations and accessor +context.request.list+. It
        # takes into account the list offset, limit, sort key and sort
        # direction automatically. In addition, it can do simple search and
        # filter operations if search and filter mappings are set up via
        # #search_with and #filter_with.
        #
        # For exampe, in a simple case where a model can be listed without
        # any unusual constraints, we might do this:
        #
        #     class SomeModel < ActiveRecord::Base
        #       include Hoodoo::ActiveRecord::Finder
        #
        #       search_with # ...<field-to-search-info mapping>
        #       # ...and/or...
        #       filter_with # ...<field-to-search-info mapping>
        #     end
        #
        #     # ...then, in the resource implementation...
        #
        #     def list( context )
        #       finder = SomeModel.list( context.request.list )
        #       results = finder.all.map do | item |
        #         # ...map database objects to response objects...
        #       end
        #       context.response.set_resources( results, finder.dataset_size )
        #     end
        #
        # Note the use of helper method #dataset_size to count the total
        # amount of results in the dataset without pagination.
        #
        # The service middleware enforces sane values for things like list
        # offsets, sort keys and so-on according to service interface
        # definitions, so if using the middleware you don't need to do any
        # extra checking yourself.
        #
        # Since the returned object is just a relation, adding further
        # constraints is easy - call things like +where+, +group+ and so-on
        # as normal. You can also list in a secure context via the included
        # Hoodoo::ActiveRecord::Secure::ClassMethods#secure, assuming
        # appropriate data is set in the model via
        # Hoodoo::ActiveRecord::Secure::ClassMethods#secure_with:
        #
        #     def list( context )
        #       finder = SomeModel.secure( context ).list( context.request.list )
        #       finder = finder.where( :additional_filter => 'some value' )
        #       results = finder.all.map do | item |
        #         # ...map database objects to response objects...
        #       end
        #       context.response.set_resources( results, finder.dataset_size )
        #     end
        #
        # Since it's just a chained scope, you can call in any order:
        #
        #     SomeModel.secure( context ).list( context.request.list )
        #
        #     # ...has the same result as...
        #
        #     SomeModel.list( context.request.list ).secure( context )
        #
        # Any of the ActiveRecord::QueryMethods can be called on the returned
        # value. See:
        #
        # http://api.rubyonrails.org/classes/ActiveRecord/QueryMethods.html
        #
        # +list_parameters+:: Hoodoo::Services::Request::ListParameters
        #                     instance, typically obtained from the
        #                     Hoodoo::Services::Context instance passed to
        #                     a service implementation in
        #                     Hoodoo::Services::Implementation#list, via
        #                     +context.request.list+ (i.e.
        #                     Hoodoo::Services::Context#request
        #                     / Hoodoo::Services::Request#list).
        #
        def list( list_parameters )
          finder = all.offset( list_parameters.offset ).limit( list_parameters.limit )
          finder = finder.order( list_parameters.sort_data )

          # DRY up the 'each' loops below. Use a Proc not a method because any
          # methods we define will end up being defined on the including Model,
          # increasing the chance of a name collision.
          #
          dry_proc = Proc.new do | data, attr, proc |
            value = data[ attr ]
            proc.call( attr, value ) unless value.nil?
          end

          search_map = class_variable_defined?( :@@nz_co_loyalty_hoodoo_search_with ) ?
                            class_variable_get( :@@nz_co_loyalty_hoodoo_search_with ) :
                            nil

          filter_map = class_variable_defined?( :@@nz_co_loyalty_hoodoo_filter_with ) ?
                            class_variable_get( :@@nz_co_loyalty_hoodoo_filter_with ) :
                            nil

          unless search_map.nil?
            search_map.each do | attr, proc |
              args   = dry_proc.call( list_parameters.search_data, attr, proc )
              finder = finder.where( *args ) unless args.nil?
            end
          end

          unless filter_map.nil?
            filter_map.each do | attr, proc |
              args   = dry_proc.call( list_parameters.filter_data, attr, proc )
              finder = finder.where.not( *args ) unless args.nil?
            end
          end

          return finder
        end

        # Implicily secure, translated, dated etc. etc. version of #list,
        # according to which modules are mixed into your model class. See
        # Hoodoo::ActiveRecord::Support#full_scope_for to see the list of
        # things that get included in the scope according to the mixins
        # that are in use.
        #
        # For example, if you have included Hoodoo::ActiveRecord::Secure,
        # this method provides you with an implicitly secure query. Read the
        # documentation on #acquire_in versus #acquire for information
        # on the use of secure scopes; as with #acquire_in and the "Secure"
        # mixin, this method becomes for convenience and safety - you
        # can't accidentally forget the secure scope:
        #
        #     SomeModel.secure( context ).list( context.request.list )
        #
        #     # ...has the same result as...
        #
        #     SomeModel.list_in( context )
        #
        # The same applies to forgetting dated scopes, translated scopes, or
        # anything else that Hoodoo::ActiveRecord::Support#full_scope_for
        # might include for you.
        #
        # +context+:: Hoodoo::Services::Context instance describing a call
        #             context. This is typically a value passed to one of
        #             the Hoodoo::Services::Implementation instance methods
        #             that a resource subclass implements.
        #
        # Returns a secure list scope, for either further modification with
        # query methods like +where+ or fetching from the database with +all+.
        #
        def list_in( context )
          scope = Hoodoo::ActiveRecord::Support.full_scope_for( self, context )
          return scope.list( context.request.list )
        end

        # Given some scope - typically that obtained from a prior call to
        # #list or #list_in, with possibly other query modifiers too - return
        # the total dataset size. This is basically a +COUNT+ operation, but
        # run without offset or limit considerations (ignoring pagination).
        #
        # This is particularly useful if you are calling
        # Hoodoo::Services::Response#set_resources and want to fill in its
        # +dataset_size+ parameter.
        #
        def dataset_size
          return all.limit( nil ).offset( nil ).count
        end

        # Specify a search mapping for use by #list_finder to automatically
        # restrict list results.
        #
        # In the simplest case, search query string entries and model field
        # (attribute) names are assumed to be the same; if you wanted to
        # search for values of model attributes +name+ and +colour+ using
        # query string entries of +name+ and +colour+ you would just do this:
        #
        #     class SomeModel < ActiveRecord::Base
        #       search_with(
        #         :name   => nil,
        #         :colour => nil
        #       )
        #     end
        #
        # The +nil+ values mean a default, case sensitive match is performed
        # with the query string keys and values mapping directly to model
        # query attribute names and values.
        #
        # More complex example where +colour+ is matched verbatim, but +name+
        # is matched case-insensitive, assuming PostgreSQL's ILIKE is there:
        #
        #     class SomeModel < ActiveRecord::Base
        #       search_with(
        #         :name => Proc.new { | attr, value |
        #           [ 'name ILIKE ?', value ]
        #         },
        #         :colour => nil
        #       )
        #     end
        #
        # Extending the above to use a single Proc that handles case
        # insensitive matches across all attributes:
        #
        #     class SomeModel < ActiveRecord::Base
        #       CI_MATCH = Proc.new { | attr, value |
        #         [ "#{ attr } ILIKE ?", value ]
        #       }
        #
        #       search_with(
        #         :name   => CI_MATCH,
        #         :colour => CI_MATCH
        #       )
        #     end
        #
        # If you wanted to match against an array of possible matches, something
        # like this would work:
        #
        #     ARRAY_MATCH = Proc.new { | attr, value |
        #       [ { attr => [ value ].flatten } ]
        #     }
        #
        # Note the returned *array* (see input parameter details) inside which
        # the usual hash syntax for AREL +.where+-style queries is present.
        #
        # To help out with common cases other than just specifying +nil+, the
        # Hoodoo::ActiveRecord::Finder::SearchHelper class provides a method
        # chaining approach which builds up the Hash used by #search_with and
        # filter_with. See that class's API documentation for details.
        #
        # *args:: A Hash. Keys are both search field names and model attribute
        #         names, unless overridden by values; values of +nil+ are used
        #         for simple cases - "where( { attr_name => value } )" will be
        #         the resulting query modification. Alternatively, pass a
        #         callable Proc/Lambda. This is pased the attribute under
        #         consideration (and so you can ignore that and query against
        #         one or more different-named model attributes) and the
        #         context-caller-supplied value to search for. Return *AN*
        #         *ARRAY* of parameters to pass to +where+. For parameters to
        #         +where+, see:
        #
        #         http://api.rubyonrails.org/classes/ActiveRecord/QueryMethods.html#method-i-where
        #
        #         The Hash keys giving the search attribute names can be
        #         specified as Strings or Symbols.
        #
        #         See Hoodoo::ActiveRecord::Finder::SearchHelper for methods
        #         which assist with filling in non-nil values for this Hash.
        #
        def search_with( hash )
          class_variable_set(
            '@@nz_co_loyalty_hoodoo_search_with',
            Hoodoo::ActiveRecord::Support.process_to_map( hash )
          )
        end

        # As #search_with, but used in +where.not+ queries.
        #
        # +map+:: As #search_with.
        #
        def filter_with( hash )
          class_variable_set(
            '@@nz_co_loyalty_hoodoo_filter_with',
            Hoodoo::ActiveRecord::Support.process_to_map( hash )
          )
        end

        # Deprecated interface replaced by #acquire. Instead of:
        #
        #     Model.polymorphic_find( foo, ident )
        #
        # ...use:
        #
        #     foo.acquire( ident )
        #
        # This implementation is for legacy support and just calls through
        # to #acquire.
        #
        # +finder+:: #acquire is called on this.
        #
        # +ident+::  Passed to #acquire.
        #
        # Returns a found model instance or +nil+ for no match.
        #
        def polymorphic_find( finder, ident )
          $stderr.puts( 'Hoodoo:ActiveRecord::Finder#polymorphic_find is deprecated - use "foo.acquire( ident )" instead of "Model.polymorphic_find( foo, ident )"' )
          finder.acquire( ident ) # Ignore 'finder'
        end

        # Deprecated interface replaced by #acquire_with (this is an alias).
        #
        # *args:: Passed to #acquire_with.
        #
        def polymorphic_id_fields( *args )
          $stderr.puts( 'Hoodoo:ActiveRecord::Finder#polymorphic_id_fields is deprecated - rename call to "#acquire_with"' )
          acquire_with( *args )
        end

        # Deprecated interface replaced by #list (this is an alias).
        #
        # +list_parameters+:: Passed to #list.
        #
        def list_finder( list_parameters )
          $stderr.puts( 'Hoodoo:ActiveRecord::Finder#list_finder is deprecated - rename call to "#list"' )
          return list( list_parameters )
        end

        # Deprecated interface replaced by #search_with (this is an alias).
        #
        # +map+:: Passed to #search_with.
        #
        def list_search_map( map )
          $stderr.puts( 'Hoodoo:ActiveRecord::Finder#list_search_map is deprecated - rename call to "#search_with"' )
          search_with( map )
        end

        # Deprecated interface replaced by #filter_with (this is an alias).
        #
        # +map+:: Passed to #filter_with.
        #
        def list_filter_map( map )
          $stderr.puts( 'Hoodoo:ActiveRecord::Finder#list_filter_map is deprecated - rename call to "#filter_with"' )
          filter_with( map )
        end
      end
    end
  end
end<|MERGE_RESOLUTION|>--- conflicted
+++ resolved
@@ -169,29 +169,11 @@
           return nil
         end
 
-<<<<<<< HEAD
-        def dated_in( context )
-
-          finder =
-            if context.request.headers[ 'HTTP_X_DATED_AT' ]
-              self.class.dated( Time.parse(context.request.headers[ 'HTTP_X_DATED_AT' ]).utc )
-              # TODO rescue the whoops scenario
-            else
-              self.class
-            end
-
-          return finder.secure( context )
-
-        end
-
-        # Implicily secure version of #acquire.
-=======
         # Implicily secure, translated, dated etc. etc. version of #acquire,
         # according to which modules are mixed into your model class. See
         # Hoodoo::ActiveRecord::Support#full_scope_for to see the list of
         # things that get included in the scope according to the mixins
         # that are in use.
->>>>>>> 303686a1
         #
         # For example, if you are using or at some point intend to mix in and
         # use the mechanism described by the likes of
