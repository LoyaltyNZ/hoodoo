--- conflicted
+++ resolved
@@ -1208,12 +1208,8 @@
 
       unless malformed
         search = query_hash[ 'search' ] || {}
-<<<<<<< HEAD
-        unrecognised_search_keys = search.keys - ( interface.to_list.search || [] )
-=======
 
         unrecognised_search_keys = search.keys - interface.to_list.search
->>>>>>> 38f6e191
         malformed = "search: #{ unrecognised_search_keys.join(', ') }" unless unrecognised_search_keys.empty?
       end
 
