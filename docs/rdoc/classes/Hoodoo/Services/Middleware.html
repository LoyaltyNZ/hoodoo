<?xml version="1.0" encoding="utf-8"?>
<!DOCTYPE html PUBLIC "-//W3C//DTD XHTML 1.0 Transitional//EN"
    "http://www.w3.org/TR/xhtml1/DTD/xhtml1-transitional.dtd">
<html xmlns="http://www.w3.org/1999/xhtml" xml:lang="en" lang="en">
<head>
    <title>Hoodoo::Services::Middleware</title>
    <meta http-equiv="Content-Type" content="text/html; charset=UTF-8" />
    <link rel="stylesheet" href="../../../css/reset.css" type="text/css" media="screen" />
<link rel="stylesheet" href="../../../css/main.css" type="text/css" media="screen" />
<link rel="stylesheet" href="../../../css/github.css" type="text/css" media="screen" />
<script src="../../../js/jquery-1.3.2.min.js" type="text/javascript" charset="utf-8"></script>
<script src="../../../js/main.js" type="text/javascript" charset="utf-8"></script>
<script src="../../../js/highlight.pack.js" type="text/javascript" charset="utf-8"></script>


    <meta property="og:title" value="Hoodoo::Services::Middleware">

    <meta name="description" content="Rack middleware, declared in (e.g.) a config.">
    <meta property="og:description" content="Rack middleware, declared in (e.g.) a config.">

    <meta name="keywords" content="Hoodoo::Services::Middleware class">
<<<<<<< HEAD
    <meta name="keywords" content="environment, has_memcached?, has_session_store?, memcached_host, session_store_uri, session_store_engine, on_queue?, service_name, de_facto_path_for, logger, set_logger, set_log_folder, set_verbose_logging, verbose_logging?, test_session, set_test_session, record_host_and_port, flush_services_for_test, new, call, inter_resource_endpoint_for, inter_resource_local, monkey_log_inbound_request">
=======
    <meta name="keywords" content="environment, has_memcached?, memcached_host, clear_memcached_configuration_cache!, on_queue?, clear_queue_configuration_cache!, service_name, de_facto_path_for, logger, set_logger, set_log_folder, set_verbose_logging, verbose_logging?, test_session, set_test_session, record_host_and_port, flush_services_for_test, new, call, inter_resource_endpoint_for, inter_resource_local, monkey_log_inbound_request">
>>>>>>> c111e594
</head>

<body>
    <div class="banner">
        <h1>
            <span class="type">Class</span>
            Hoodoo::Services::Middleware
            <span class="parent">&lt;
                Object
            </span>
        </h1>
        <ul class="files">
            <li><a href="../../../files/lib/hoodoo/data/types/permissions_rb.html">lib/hoodoo/data/types/permissions.rb</a></li>
            <li><a href="../../../files/lib/hoodoo/monkey/patch/newrelic_middleware_analytics_rb.html">lib/hoodoo/monkey/patch/newrelic_middleware_analytics.rb</a></li>
            <li><a href="../../../files/lib/hoodoo/services/discovery/discoverers/by_flux_rb.html">lib/hoodoo/services/discovery/discoverers/by_flux.rb</a></li>
            <li><a href="../../../files/lib/hoodoo/services/middleware/amqp_log_writer_rb.html">lib/hoodoo/services/middleware/amqp_log_writer.rb</a></li>
            <li><a href="../../../files/lib/hoodoo/services/middleware/endpoints/inter_resource_local_rb.html">lib/hoodoo/services/middleware/endpoints/inter_resource_local.rb</a></li>
            <li><a href="../../../files/lib/hoodoo/services/middleware/endpoints/inter_resource_remote_rb.html">lib/hoodoo/services/middleware/endpoints/inter_resource_remote.rb</a></li>
            <li><a href="../../../files/lib/hoodoo/services/middleware/exception_reporting/base_reporter_rb.html">lib/hoodoo/services/middleware/exception_reporting/base_reporter.rb</a></li>
            <li><a href="../../../files/lib/hoodoo/services/middleware/exception_reporting/exception_reporting_rb.html">lib/hoodoo/services/middleware/exception_reporting/exception_reporting.rb</a></li>
            <li><a href="../../../files/lib/hoodoo/services/middleware/exception_reporting/reporters/airbrake_reporter_rb.html">lib/hoodoo/services/middleware/exception_reporting/reporters/airbrake_reporter.rb</a></li>
            <li><a href="../../../files/lib/hoodoo/services/middleware/exception_reporting/reporters/raygun_reporter_rb.html">lib/hoodoo/services/middleware/exception_reporting/reporters/raygun_reporter.rb</a></li>
            <li><a href="../../../files/lib/hoodoo/services/middleware/interaction_rb.html">lib/hoodoo/services/middleware/interaction.rb</a></li>
            <li><a href="../../../files/lib/hoodoo/services/middleware/middleware_rb.html">lib/hoodoo/services/middleware/middleware.rb</a></li>
            <li><a href="../../../files/lib/hoodoo/services/services/interface_rb.html">lib/hoodoo/services/services/interface.rb</a></li>
        </ul>
    </div>
    <div id="bodyContent">
        <div id="content">
    <div class="description">
        
<p><a href="../../Rack.html">Rack</a> middleware, declared in (e.g.) a
<code>config.ru</code> file in the usual way:</p>

<pre><code>use( Hoodoo::Services::Middleware )
</code></pre>

<p>This is the core of the common service implementation on the <a
href="../../Rack.html">Rack</a> client-request-handling side. It is run in
the context of an <a href="Service.html">Hoodoo::Services::Service</a>
subclass that&#39;s been given to <a href="../../Rack.html">Rack</a> as the
<a href="../../Rack.html">Rack</a> endpoint application; it looks at the
component interfaces supported by the service and routes requests to the
correct one (or raises a 404).</p>

<p>Lots of preprocessing and postprocessing gets done to set up things like
locale information, enforce content types and so-forth. <a
href="Request.html">Request</a> data is assembled in a parsed, structured
format for passing to service implementations and a response object built
so that services have a consistent way to return results, which can be
post-processed further by the middleware before returning the data to <a
href="../../Rack.html">Rack</a>.</p>

<p>The middleware supports structured logging through <a
href="../Logger.html">Hoodoo::Logger</a> via the custom <a
href="Middleware/AMQPLogWriter.html">Hoodoo::Services::Middleware::AMQPLogWriter</a>
class. Access the logger instance with <a
href="Middleware.html#method-c-logger">::logger</a>. Call
<code>report</code> on this (see <a
href="../Logger/WriterMixin.html#method-i-report">Hoodoo::Logger::WriterMixin#report</a>)
to make structured log entries. The middleware&#39;s own entries use
component <code>Middleware</code> for general data. It also logs essential
essential information about successful and failed interactions with
resource endpoints using the resource name as the component. In such cases,
the codes it uses are always prefixed by <code>middleware_</code> and
service applications must consider codes with this prefix reserved - do not
use such codes yourself.</p>

<p>The middleware adds a STDERR stream writer logger by default and an AMQP
log writer on the first <a href="../../Rack.html">Rack</a>
<code>call</code> should the <a href="../../Rack.html">Rack</a> environment
provide an Alchemy endpoint (see the Alchemy Flux gem).</p>

    </div>


    <!-- Sections -->
    <div class="sectiontitle">Sections</div>
    <ul>
        <li><a href="#Public+constants">Public constants</a></li>
    </ul>

    <!-- Namespace -->
    <div class="sectiontitle">Namespace</div>
    <ul>

        <li>
            <span class="type">CLASS</span>
              <a href="Middleware/AMQPLogWriter.html">Hoodoo::Services::Middleware::AMQPLogWriter</a>
        </li>

        <li>
            <span class="type">CLASS</span>
              <a href="Middleware/ExceptionReporting.html">Hoodoo::Services::Middleware::ExceptionReporting</a>
        </li>

        <li>
            <span class="type">CLASS</span>
              <a href="Middleware/InterResourceLocal.html">Hoodoo::Services::Middleware::InterResourceLocal</a>
        </li>

        <li>
            <span class="type">CLASS</span>
              <a href="Middleware/InterResourceRemote.html">Hoodoo::Services::Middleware::InterResourceRemote</a>
        </li>

        <li>
            <span class="type">CLASS</span>
              <a href="Middleware/Interaction.html">Hoodoo::Services::Middleware::Interaction</a>
        </li>
    </ul>

    <!-- Method ref -->
    <div class="sectiontitle">Methods</div>
    <dl class="methods">
        <dt>C</dt>
        <dd>
            <ul>
                <li>
                    <a href="#method-i-call">call</a>,
                </li>
                <li>
                    <a href="#method-c-clear_memcached_configuration_cache-21">clear_memcached_configuration_cache!</a>,
                </li>
                <li>
                    <a href="#method-c-clear_queue_configuration_cache-21">clear_queue_configuration_cache!</a>
                </li>
            </ul>
        </dd>
        <dt>D</dt>
        <dd>
            <ul>
                <li>
                    <a href="#method-c-de_facto_path_for">de_facto_path_for</a>
                </li>
            </ul>
        </dd>
        <dt>E</dt>
        <dd>
            <ul>
                <li>
                    <a href="#method-c-environment">environment</a>
                </li>
            </ul>
        </dd>
        <dt>F</dt>
        <dd>
            <ul>
                <li>
                    <a href="#method-c-flush_services_for_test">flush_services_for_test</a>
                </li>
            </ul>
        </dd>
        <dt>H</dt>
        <dd>
            <ul>
                <li>
                    <a href="#method-c-has_memcached-3F">has_memcached?</a>,
                </li>
                <li>
                    <a href="#method-c-has_session_store-3F">has_session_store?</a>
                </li>
            </ul>
        </dd>
        <dt>I</dt>
        <dd>
            <ul>
                <li>
                    <a href="#method-i-inter_resource_endpoint_for">inter_resource_endpoint_for</a>,
                </li>
                <li>
                    <a href="#method-i-inter_resource_local">inter_resource_local</a>
                </li>
            </ul>
        </dd>
        <dt>L</dt>
        <dd>
            <ul>
                <li>
                    <a href="#method-c-logger">logger</a>
                </li>
            </ul>
        </dd>
        <dt>M</dt>
        <dd>
            <ul>
                <li>
                    <a href="#method-c-memcached_host">memcached_host</a>,
                </li>
                <li>
                    <a href="#method-i-monkey_log_inbound_request">monkey_log_inbound_request</a>
                </li>
            </ul>
        </dd>
        <dt>N</dt>
        <dd>
            <ul>
                <li>
                    <a href="#method-c-new">new</a>
                </li>
            </ul>
        </dd>
        <dt>O</dt>
        <dd>
            <ul>
                <li>
                    <a href="#method-c-on_queue-3F">on_queue?</a>
                </li>
            </ul>
        </dd>
        <dt>R</dt>
        <dd>
            <ul>
                <li>
                    <a href="#method-c-record_host_and_port">record_host_and_port</a>
                </li>
            </ul>
        </dd>
        <dt>S</dt>
        <dd>
            <ul>
                <li>
                    <a href="#method-c-service_name">service_name</a>,
                </li>
                <li>
                    <a href="#method-c-session_store_engine">session_store_engine</a>,
                </li>
                <li>
                    <a href="#method-c-session_store_uri">session_store_uri</a>,
                </li>
                <li>
                    <a href="#method-c-set_log_folder">set_log_folder</a>,
                </li>
                <li>
                    <a href="#method-c-set_logger">set_logger</a>,
                </li>
                <li>
                    <a href="#method-c-set_test_session">set_test_session</a>,
                </li>
                <li>
                    <a href="#method-c-set_verbose_logging">set_verbose_logging</a>
                </li>
            </ul>
        </dd>
        <dt>T</dt>
        <dd>
            <ul>
                <li>
                    <a href="#method-c-test_session">test_session</a>
                </li>
            </ul>
        </dd>
        <dt>V</dt>
        <dd>
            <ul>
                <li>
                    <a href="#method-c-verbose_logging-3F">verbose_logging?</a>
                </li>
            </ul>
        </dd>
    </dl>

    <!-- Includes -->
    <div class="sectiontitle">Included Modules</div>
    <ul>
        <li>
            ::NewRelic::Agent::MethodTracer
        </li>
    </ul>



    <!-- Section constants -->
    <div class="sectiontitle">Constants</div>
    <table border='0' cellpadding='5'>
        <tr valign='top' id='ALLOWED_ACTIONS'>
            <td class="attr-name">ALLOWED_ACTIONS</td>
            <td>=</td>
            <td class="attr-value"><pre>[
:list,
:show,
:create,
:update,
:delete,
]</pre></td>
        </tr>
        <tr valign='top'>
            <td>&nbsp;</td>
            <td colspan="2" class="attr-desc"><p>All allowed action names in implementations, used for internal checks. This
is also the default supported set of actions. Symbols.</p></td>
        </tr>
        <tr valign='top' id='ALLOWED_HTTP_METHODS'>
            <td class="attr-name">ALLOWED_HTTP_METHODS</td>
            <td>=</td>
            <td class="attr-value"><pre>Set.new( %w( GET POST PATCH DELETE ) )</pre></td>
        </tr>
        <tr valign='top'>
            <td>&nbsp;</td>
            <td colspan="2" class="attr-desc"><p>All allowed HTTP methods, related to <a
href="Middleware.html#ALLOWED_ACTIONS">ALLOWED_ACTIONS</a>.</p></td>
        </tr>
        <tr valign='top' id='ALLOWED_QUERIES_LIST'>
            <td class="attr-name">ALLOWED_QUERIES_LIST</td>
            <td>=</td>
            <td class="attr-value"><pre>[
&#39;offset&#39;,
&#39;limit&#39;,
&#39;sort&#39;,
&#39;direction&#39;,
&#39;search&#39;,
&#39;filter&#39;
]</pre></td>
        </tr>
        <tr valign='top'>
            <td>&nbsp;</td>
            <td colspan="2" class="attr-desc"><p>Allowed common fields in query strings (list actions only). Strings.</p>

<p>Only ever <strong>add</strong> to this list. As the API evolves, legacy
clients will be calling with previously documented query strings and
removing any entries from the list below could cause their requests to be
rejected with a &#39;platform.malformed&#39; error.</p></td>
        </tr>
        <tr valign='top' id='ALLOWED_QUERIES_ALL'>
            <td class="attr-name">ALLOWED_QUERIES_ALL</td>
            <td>=</td>
            <td class="attr-value"><pre>[
&#39;_embed&#39;,
&#39;_reference&#39;
]</pre></td>
        </tr>
        <tr valign='top'>
            <td>&nbsp;</td>
            <td colspan="2" class="attr-desc"><p>Allowed common fields in query strings (all actions). Strings. Adds to the
::ALLOWED_QUERIES_LIST for list actions.</p>

<p>Only ever <strong>add</strong> to this list. As the API evolves, legacy
clients will be calling with previously documented query strings and
removing any entries from the list below could cause their requests to be
rejected with a &#39;platform.malformed&#39; error.</p></td>
        </tr>
        <tr valign='top' id='SUPPORTED_MEDIA_TYPES'>
            <td class="attr-name">SUPPORTED_MEDIA_TYPES</td>
            <td>=</td>
            <td class="attr-value"><pre>[ &#39;application/json&#39; ]</pre></td>
        </tr>
        <tr valign='top'>
            <td>&nbsp;</td>
            <td colspan="2" class="attr-desc"><p>Allowed media types in Content-Type headers.</p></td>
        </tr>
        <tr valign='top' id='SUPPORTED_ENCODINGS'>
            <td class="attr-name">SUPPORTED_ENCODINGS</td>
            <td>=</td>
            <td class="attr-value"><pre>[ &#39;utf-8&#39; ]</pre></td>
        </tr>
        <tr valign='top'>
            <td>&nbsp;</td>
            <td colspan="2" class="attr-desc"><p>Allowed (required) charsets in Content-Type headers.</p></td>
        </tr>
        <tr valign='top' id='PROHIBITED_INBOUND_FIELDS'>
            <td class="attr-name">PROHIBITED_INBOUND_FIELDS</td>
            <td>=</td>
            <td class="attr-value"><pre>Hoodoo::Presenters::CommonResourceFields.get_schema().properties.keys</pre></td>
        </tr>
        <tr valign='top'>
            <td>&nbsp;</td>
            <td colspan="2" class="attr-desc"><p>Prohibited fields in creations or updates - these are the common fields
specified in the API, which are emergent in the platform or are set via
other routes (e.g. “language” comes from HTTP headers in requests). This is
obtained via the <a
href="../Presenters/CommonResourceFields.html">Hoodoo::Presenters::CommonResourceFields</a>
class and its described field schema, so see that for details.</p></td>
        </tr>
        <tr valign='top' id='MAXIMUM_PAYLOAD_SIZE'>
            <td class="attr-name">MAXIMUM_PAYLOAD_SIZE</td>
            <td>=</td>
            <td class="attr-value"><pre>1048576</pre></td>
        </tr>
        <tr valign='top'>
            <td>&nbsp;</td>
            <td colspan="2" class="attr-desc"><p>Somewhat arbitrary maximum incoming payload size to prevent ham-fisted DOS
attempts to consume RAM.</p></td>
        </tr>
        <tr valign='top' id='MAXIMUM_LOGGED_PAYLOAD_SIZE'>
            <td class="attr-name">MAXIMUM_LOGGED_PAYLOAD_SIZE</td>
            <td>=</td>
            <td class="attr-value"><pre>1024</pre></td>
        </tr>
        <tr valign='top'>
            <td>&nbsp;</td>
            <td colspan="2" class="attr-desc"><p>Maximum <strong>logged</strong> payload (inbound data) size.</p></td>
        </tr>
        <tr valign='top' id='MAXIMUM_LOGGED_RESPONSE_SIZE'>
            <td class="attr-name">MAXIMUM_LOGGED_RESPONSE_SIZE</td>
            <td>=</td>
            <td class="attr-value"><pre>1024</pre></td>
        </tr>
        <tr valign='top'>
            <td>&nbsp;</td>
            <td colspan="2" class="attr-desc"><p>Maximum <strong>logged</strong> response (outbound data) size.</p></td>
        </tr>
        <tr valign='top' id='DEFAULT_TEST_SESSION'>
            <td class="attr-name">DEFAULT_TEST_SESSION</td>
            <td>=</td>
            <td class="attr-value"><pre>Hoodoo::Services::Session.new</pre></td>
        </tr>
        <tr valign='top'>
            <td>&nbsp;</td>
            <td colspan="2" class="attr-desc"><p>The default test session; a <a
href="Session.html">Hoodoo::Services::Session</a> instance with the
following characteristics:</p>
<dl class="rdoc-list note-list"><dt><a href="Session.html">Session</a> ID
<dd>
<p><code>01234567890123456789012345678901</code></p>
</dd><dt>Caller ID
<dd>
<p><code>c5ea12fb7f414a46850e73ee1bf6d95e</code></p>
</dd><dt>Caller Version
<dd>
<p>1</p>
</dd><dt><a href="Permissions.html">Permissions</a>
<dd>
<p>Default/else/“allow” to allow all actions</p>
</dd><dt>Identity
<dd>
<p>Has <code>caller_id</code> as its only field</p>
</dd><dt>Scoping
<dd>
<p>All secured HTTP headers are allowed</p>
</dd></dl>

<p>Expires at:       Now plus 2 days</p>

<p>See also <a href="Middleware.html#method-c-test_session">::test_session</a>
and <a
href="Middleware.html#method-c-set_test_session">::set_test_session</a>.</p></td>
        </tr>
        <tr valign='top' id='FRAMEWORK_QUERY_VALUE_DATE_PROC'>
            <td class="attr-name">FRAMEWORK_QUERY_VALUE_DATE_PROC</td>
            <td>=</td>
            <td class="attr-value"><pre>-&gt; ( value ) {
Hoodoo::Utilities.valid_iso8601_subset_datetime?( value ) ?
Hoodoo::Utilities.rationalise_datetime( value )           :
nil
}</pre></td>
        </tr>
        <tr valign='top'>
            <td>&nbsp;</td>
            <td colspan="2" class="attr-desc"><p>A validation Proc for <a
href="Middleware.html#FRAMEWORK_QUERY_DATA">FRAMEWORK_QUERY_DATA</a> - see
that for details. This one ensures that the value is a valid ISO 8601
subset date/time string and evaluates to the parsed version of that string
if so.</p></td>
        </tr>
        <tr valign='top' id='FRAMEWORK_QUERY_VALUE_UUID_PROC'>
            <td class="attr-name">FRAMEWORK_QUERY_VALUE_UUID_PROC</td>
            <td>=</td>
            <td class="attr-value"><pre>-&gt; ( value ) {
value = Hoodoo::UUID.valid?( value ) &amp;&amp; value
value || nil # =&gt; &#39;value&#39; if &#39;value&#39; is truthy, &#39;nil&#39; if &#39;value&#39; falsy
}</pre></td>
        </tr>
        <tr valign='top'>
            <td>&nbsp;</td>
            <td colspan="2" class="attr-desc"><p>A validation Proc for <a
href="Middleware.html#FRAMEWORK_QUERY_DATA">FRAMEWORK_QUERY_DATA</a> - see
that for details. This one ensures that the value is a valid <a
href="../UUID.html">UUID</a> and evaluates to that <a
href="../UUID.html">UUID</a> string if so.</p></td>
        </tr>
        <tr valign='top' id='FRAMEWORK_QUERY_DATA'>
            <td class="attr-name">FRAMEWORK_QUERY_DATA</td>
            <td>=</td>
            <td class="attr-value"><pre>{
&#39;created_after&#39;  =&gt; FRAMEWORK_QUERY_VALUE_DATE_PROC,
&#39;created_before&#39; =&gt; FRAMEWORK_QUERY_VALUE_DATE_PROC,
&#39;created_by&#39;     =&gt; FRAMEWORK_QUERY_VALUE_UUID_PROC
}</pre></td>
        </tr>
        <tr valign='top'>
            <td>&nbsp;</td>
            <td colspan="2" class="attr-desc"><p>Out-of-box search and filter query keys. Interfaces can override the
support for these inside the <a
href="Interface.html#method-i-to_list">Hoodoo::Services::Interface#to_list</a>
block using <a
href="Interface/ToListDSL.html#method-i-do_not_search">Hoodoo::Services::Interface::ToListDSL#do_not_search</a>
and <a
href="Interface/ToListDSL.html#method-i-do_not_filter">Hoodoo::Services::Interface::ToListDSL#do_not_filter</a>.</p>

<p>Keys, in order, are:</p>
<ul><li>
<p>Query key to detect records with a <code>created_at</code> date that is
after the given value, in supporting resource; if used as a filter instead
of a search string, would find records on-or-before the date.</p>
</li><li>
<p>Query key to detect records with a <code>created_at</code> date that is
before the given value, in supporting resource; if used as a filter instead
of a search string, would find records on-or-after the date.</p>
</li></ul>

<p>Values are either a validation Proc or <code>nil</code> for no validation.
The Proc takes the search query value as its sole input paraeter and must
evaluate to the input value either unmodified or in some canonicalised form
if it is valid, else to <code>nil</code> if the input value is invalid. The
canonicalisation is typically used to coerce a URI query string based
String type into a more useful comparable entity such as an Integer or
DateTime.</p>

<p><strong>IMPORTANT</strong> - if this list is changed, any database support
modules - e.g. in <a
href="../ActiveRecord/Support.html">Hoodoo::ActiveRecord::Support</a> -
will need any internal mapping of “framework query keys to
module-appropriate query code” updating.</p></td>
        </tr>
    </table>


<!-- Methods -->

    <div class="sectiontitle">Class Public methods</div>
    <div class="method">
        <div class="title method-title" id="method-c-clear_memcached_configuration_cache-21">
            <b>clear_memcached_configuration_cache!</b>()
            <a href="../../../classes/Hoodoo/Services/Middleware.html#method-c-clear_memcached_configuration_cache-21" name="method-c-clear_memcached_configuration_cache-21" class="permalink">Link</a>
        </div>

        <div class="description">
            <p>This method is intended really just for testing purposes; it clears the
internal cache of Memcached data read from environment variables.</p>
        </div>



        <div class="sourcecode">

            <p class="source-link">
                Source:
                <a href="javascript:toggleSource('method-c-clear_memcached_configuration_cache-21_source')" id="l_method-c-clear_memcached_configuration_cache-21_source">show</a>
            </p>
            <div id="method-c-clear_memcached_configuration_cache-21_source" class="dyn-source">
                <pre><span class="ruby-comment"># File lib/hoodoo/services/middleware/middleware.rb, line 273</span>
<span class="ruby-keyword">def</span> <span class="ruby-keyword">self</span>.<span class="ruby-identifier">clear_memcached_configuration_cache!</span>
  <span class="ruby-identifier">@@memcached_host</span> = <span class="ruby-keyword">nil</span>
<span class="ruby-keyword">end</span></pre>
            </div>
        </div>
    </div>
    <div class="method">
        <div class="title method-title" id="method-c-clear_queue_configuration_cache-21">
            <b>clear_queue_configuration_cache!</b>()
            <a href="../../../classes/Hoodoo/Services/Middleware.html#method-c-clear_queue_configuration_cache-21" name="method-c-clear_queue_configuration_cache-21" class="permalink">Link</a>
        </div>

        <div class="description">
            <p>This method is intended really just for testing purposes; it clears the
internal cache of AMQP queue data read from environment variables.</p>
        </div>



        <div class="sourcecode">

            <p class="source-link">
                Source:
                <a href="javascript:toggleSource('method-c-clear_queue_configuration_cache-21_source')" id="l_method-c-clear_queue_configuration_cache-21_source">show</a>
            </p>
            <div id="method-c-clear_queue_configuration_cache-21_source" class="dyn-source">
                <pre><span class="ruby-comment"># File lib/hoodoo/services/middleware/middleware.rb, line 291</span>
<span class="ruby-keyword">def</span> <span class="ruby-keyword">self</span>.<span class="ruby-identifier">clear_queue_configuration_cache!</span>
  <span class="ruby-identifier">@@amq_uri</span> = <span class="ruby-keyword">nil</span>
<span class="ruby-keyword">end</span></pre>
            </div>
        </div>
    </div>
    <div class="method">
        <div class="title method-title" id="method-c-de_facto_path_for">
            <b>de_facto_path_for</b>( resource, version )
            <a href="../../../classes/Hoodoo/Services/Middleware.html#method-c-de_facto_path_for" name="method-c-de_facto_path_for" class="permalink">Link</a>
        </div>

        <div class="description">
            <p>For a given resource name and version, return the <em>de</em>
<em>facto</em> routing path based on version and name with no
modifications.</p>
<dl class="rdoc-list note-list"><dt><code>resource</code>
<dd>
<p>Resource name for the endpoint, e.g. <code>:Purchase</code>. String or
symbol.</p>
</dd><dt><code>version</code>
<dd>
<p>Implemented version of the endpoint. Integer.</p>
</dd></dl>
        </div>



        <div class="sourcecode">

            <p class="source-link">
                Source:
                <a href="javascript:toggleSource('method-c-de_facto_path_for_source')" id="l_method-c-de_facto_path_for_source">show</a>
            </p>
            <div id="method-c-de_facto_path_for_source" class="dyn-source">
<<<<<<< HEAD
                <pre><span class="ruby-comment"># File lib/hoodoo/services/middleware/middleware.rb, line 340</span>
=======
                <pre><span class="ruby-comment"># File lib/hoodoo/services/middleware/middleware.rb, line 318</span>
>>>>>>> c111e594
<span class="ruby-keyword">def</span> <span class="ruby-keyword">self</span>.<span class="ruby-identifier">de_facto_path_for</span>( <span class="ruby-identifier">resource</span>, <span class="ruby-identifier">version</span> )
  <span class="ruby-node">&quot;/#{ version }/#{ resource }&quot;</span>
<span class="ruby-keyword">end</span></pre>
            </div>
        </div>
    </div>
    <div class="method">
        <div class="title method-title" id="method-c-environment">
            <b>environment</b>()
            <a href="../../../classes/Hoodoo/Services/Middleware.html#method-c-environment" name="method-c-environment" class="permalink">Link</a>
        </div>

        <div class="description">
            <p>Utility - returns the execution environment as a Rails-like environment
object which answers queries like <code>production?</code> or
<code>staging?</code> with <code>true</code> or <code>false</code>
according to the <code>RACK_ENV</code> environment variable setting.</p>

<p>Example:</p>

<pre><code>if Hoodoo::Services::Middleware.environment.production?
  # ...do something only if RACK_ENV=&quot;production&quot;
end
</code></pre>
        </div>



        <div class="sourcecode">

            <p class="source-link">
                Source:
                <a href="javascript:toggleSource('method-c-environment_source')" id="l_method-c-environment_source">show</a>
            </p>
            <div id="method-c-environment_source" class="dyn-source">
                <pre><span class="ruby-comment"># File lib/hoodoo/services/middleware/middleware.rb, line 242</span>
<span class="ruby-keyword">def</span> <span class="ruby-keyword">self</span>.<span class="ruby-identifier">environment</span>
  <span class="ruby-identifier">@@environment</span> <span class="ruby-operator">||=</span> <span class="ruby-constant">Hoodoo</span><span class="ruby-operator">::</span><span class="ruby-constant">StringInquirer</span>.<span class="ruby-identifier">new</span>( <span class="ruby-constant">ENV</span>[ <span class="ruby-string">&#39;RACK_ENV&#39;</span> ] <span class="ruby-operator">||</span> <span class="ruby-string">&#39;development&#39;</span> )
<span class="ruby-keyword">end</span></pre>
            </div>
        </div>
    </div>
    <div class="method">
        <div class="title method-title" id="method-c-flush_services_for_test">
            <b>flush_services_for_test</b>()
            <a href="../../../classes/Hoodoo/Services/Middleware.html#method-c-flush_services_for_test" name="method-c-flush_services_for_test" class="permalink">Link</a>
        </div>

        <div class="description">
            <p>For test purposes, dump the internal service records and flush the DRb
service, if it is running. Existing middleware instances will be
invalidated. New instances must be created to re-scan their services
internally and (where required) inform the DRb process of the endpoints.</p>
        </div>



        <div class="sourcecode">

            <p class="source-link">
                Source:
                <a href="javascript:toggleSource('method-c-flush_services_for_test_source')" id="l_method-c-flush_services_for_test_source">show</a>
            </p>
            <div id="method-c-flush_services_for_test_source" class="dyn-source">
<<<<<<< HEAD
                <pre><span class="ruby-comment"># File lib/hoodoo/services/middleware/middleware.rb, line 490</span>
=======
                <pre><span class="ruby-comment"># File lib/hoodoo/services/middleware/middleware.rb, line 467</span>
>>>>>>> c111e594
<span class="ruby-keyword">def</span> <span class="ruby-keyword">self</span>.<span class="ruby-identifier">flush_services_for_test</span>
  <span class="ruby-identifier">@@services</span>     = []
  <span class="ruby-identifier">@@service_name</span> = <span class="ruby-keyword">nil</span>

  <span class="ruby-constant">ObjectSpace</span>.<span class="ruby-identifier">each_object</span>( <span class="ruby-keyword">self</span> ) <span class="ruby-keyword">do</span> <span class="ruby-operator">|</span> <span class="ruby-identifier">middleware_instance</span> <span class="ruby-operator">|</span>
    <span class="ruby-identifier">discoverer</span> = <span class="ruby-identifier">middleware_instance</span>.<span class="ruby-identifier">instance_variable_get</span>( <span class="ruby-string">&#39;@discoverer&#39;</span> )
    <span class="ruby-identifier">discoverer</span>.<span class="ruby-identifier">flush_services_for_test</span>() <span class="ruby-keyword">if</span> <span class="ruby-identifier">discoverer</span>.<span class="ruby-identifier">respond_to?</span>( <span class="ruby-value">:flush_services_for_test</span> )
  <span class="ruby-keyword">end</span>
<span class="ruby-keyword">end</span></pre>
            </div>
        </div>
    </div>
    <div class="method">
        <div class="title method-title" id="method-c-has_memcached-3F">
            <b>has_memcached?</b>()
            <a href="../../../classes/Hoodoo/Services/Middleware.html#method-c-has_memcached-3F" name="method-c-has_memcached-3F" class="permalink">Link</a>
        </div>

        <div class="description">
            <p>Return a boolean value for whether Memcached is explicitly defined as the
<a href="../TransientStore.html">Hoodoo::TransientStore</a> engine. In
previous versions, a <code>nil</code> response used to indicate local
development without a queue available, but that is not a valid assumption
in modern code.</p>

<p>This method is deprecated and use of has_session_store? is preferred.</p>
        </div>



        <div class="sourcecode">

            <p class="source-link">
                Source:
                <a href="javascript:toggleSource('method-c-has_memcached-3F_source')" id="l_method-c-has_memcached-3F_source">show</a>
            </p>
            <div id="method-c-has_memcached-3F_source" class="dyn-source">
                <pre><span class="ruby-comment"># File lib/hoodoo/services/middleware/middleware.rb, line 254</span>
<span class="ruby-keyword">def</span> <span class="ruby-keyword">self</span>.<span class="ruby-identifier">has_memcached?</span>
  <span class="ruby-constant">Hoodoo</span><span class="ruby-operator">::</span><span class="ruby-constant">Services</span><span class="ruby-operator">::</span><span class="ruby-constant">Middleware</span>.<span class="ruby-identifier">logger</span>.<span class="ruby-identifier">warn</span>(
    <span class="ruby-string">&#39;Hoodoo::Services::Middleware::Middleware#has_memcached? is deprecated - use #has_session_store?&#39;</span>
  )

  <span class="ruby-identifier">m</span> = <span class="ruby-keyword">self</span>.<span class="ruby-identifier">memcached_host</span>()
  <span class="ruby-identifier">m</span>.<span class="ruby-identifier">nil?</span> <span class="ruby-operator">==</span> <span class="ruby-keyword">false</span> <span class="ruby-operator">&amp;&amp;</span> <span class="ruby-identifier">m</span>.<span class="ruby-identifier">empty?</span> <span class="ruby-operator">==</span> <span class="ruby-keyword">false</span>
<span class="ruby-keyword">end</span></pre>
            </div>
        </div>
    </div>
    <div class="method">
        <div class="title method-title" id="method-c-has_session_store-3F">
            <b>has_session_store?</b>()
            <a href="../../../classes/Hoodoo/Services/Middleware.html#method-c-has_session_store-3F" name="method-c-has_session_store-3F" class="permalink">Link</a>
        </div>

        <div class="description">
            <p>Return a boolean value for whether an environment variable declaring <a
href="../TransientStore.html">Hoodoo::TransientStore</a> engine URI(s) have
been defined by service author.</p>
        </div>



        <div class="sourcecode">

            <p class="source-link">
                Source:
                <a href="javascript:toggleSource('method-c-has_session_store-3F_source')" id="l_method-c-has_session_store-3F_source">show</a>
            </p>
            <div id="method-c-has_session_store-3F_source" class="dyn-source">
                <pre><span class="ruby-comment"># File lib/hoodoo/services/middleware/middleware.rb, line 266</span>
<span class="ruby-keyword">def</span> <span class="ruby-keyword">self</span>.<span class="ruby-identifier">has_session_store?</span>
  <span class="ruby-identifier">config</span> = <span class="ruby-keyword">self</span>.<span class="ruby-identifier">session_store_uri</span>()
  <span class="ruby-identifier">config</span>.<span class="ruby-identifier">nil?</span> <span class="ruby-operator">==</span> <span class="ruby-keyword">false</span> <span class="ruby-operator">&amp;&amp;</span> <span class="ruby-identifier">config</span>.<span class="ruby-identifier">empty?</span> <span class="ruby-operator">==</span> <span class="ruby-keyword">false</span>
<span class="ruby-keyword">end</span></pre>
            </div>
        </div>
    </div>
    <div class="method">
        <div class="title method-title" id="method-c-logger">
            <b>logger</b>()
            <a href="../../../classes/Hoodoo/Services/Middleware.html#method-c-logger" name="method-c-logger" class="permalink">Link</a>
        </div>

        <div class="description">
            <p>Access the middleware&#39;s logging instance. Call <code>report</code> on
this to make structured log entries. See <a
href="../Logger/WriterMixin.html#method-i-report">Hoodoo::Logger::WriterMixin#report</a>
along with <a href="../Logger.html">Hoodoo::Logger</a> for other calls you
can use.</p>

<p>The logging system &#39;wakes up&#39; in stages. Initially, only console
based output is added, as the <a href="Middleware.html">Middleware</a> Ruby
code is parsed and configures a basic logger. If you call <a
href="Middleware.html#method-c-set_log_folder">::set_log_folder</a>,
file-based logging may be available. In AMQP based environments, queue
based logging will become automatically available via <a
href="../../Rack.html">Rack</a> and the Alchemy gem once the middleware
starts handling its very first request, but not before.</p>

<p>With this in mind, the logger is ultimately configured with a set of
writers as follows:</p>
<ul><li>
<p>If off queue:</p>
<ul><li>
<p>All RACK_ENV values (including “test”):</p>
<ul><li>
<p>File “log/{environment}.log”</p>
</li></ul>
</li><li>
<p>RACK_ENV “development”</p>
<ul><li>
<p>Also to $stdout</p>
</li></ul>
</li></ul>
</li><li>
<p>If on queue:</p>
<ul><li>
<p>RACK ENV “test”</p>
<ul><li>
<p>File “log/test.log”</p>
</li></ul>
</li><li>
<p>All other RACK_ENV values</p>
<ul><li>
<p>AMQP writer (see below)</p>
</li></ul>
</li><li>
<p>RACK_ENV “development”</p>
<ul><li>
<p>Also to $stdout</p>
</li></ul>
</li></ul>
</li></ul>

<p>Or to put it another way, in test mode only file output to
&#39;test.log&#39; happens; in development mode $stdout always happens; and
in addition for non-test environment, you&#39;ll get a queue-based or
file-based logger depending on whether or not a queue is available.</p>

<p>See Hoodoo::Services::Interface#secure_logs_for for information about
security considerations when using logs.</p>
        </div>



        <div class="sourcecode">

            <p class="source-link">
                Source:
                <a href="javascript:toggleSource('method-c-logger_source')" id="l_method-c-logger_source">show</a>
            </p>
            <div id="method-c-logger_source" class="dyn-source">
<<<<<<< HEAD
                <pre><span class="ruby-comment"># File lib/hoodoo/services/middleware/middleware.rb, line 380</span>
=======
                <pre><span class="ruby-comment"># File lib/hoodoo/services/middleware/middleware.rb, line 358</span>
>>>>>>> c111e594
<span class="ruby-keyword">def</span> <span class="ruby-keyword">self</span>.<span class="ruby-identifier">logger</span>
  <span class="ruby-identifier">@@logger</span> <span class="ruby-comment"># See self.set_up_basic_logging and self.set_logger</span>
<span class="ruby-keyword">end</span></pre>
            </div>
        </div>
    </div>
    <div class="method">
        <div class="title method-title" id="method-c-memcached_host">
            <b>memcached_host</b>()
            <a href="../../../classes/Hoodoo/Services/Middleware.html#method-c-memcached_host" name="method-c-memcached_host" class="permalink">Link</a>
        </div>

        <div class="description">
            <p>Return a Memcached host (IP address/port combination) as a String if
defined in environment variable MEMCACHED_HOST (with MEMCACHE_URL also
accepted as a legacy fallback).</p>

<p>If this returns <code>nil</code> or an empty string, there&#39;s no defined
Memcached host available.</p>
        </div>



        <div class="sourcecode">

            <p class="source-link">
                Source:
                <a href="javascript:toggleSource('method-c-memcached_host_source')" id="l_method-c-memcached_host_source">show</a>
            </p>
            <div id="method-c-memcached_host_source" class="dyn-source">
                <pre><span class="ruby-comment"># File lib/hoodoo/services/middleware/middleware.rb, line 278</span>
<span class="ruby-keyword">def</span> <span class="ruby-keyword">self</span>.<span class="ruby-identifier">memcached_host</span>

  <span class="ruby-comment"># See also ::clear_memcached_configuration_cache!.</span>
  <span class="ruby-comment">#</span>
  <span class="ruby-identifier">@@memcached_host</span> <span class="ruby-operator">||=</span> <span class="ruby-constant">ENV</span>[ <span class="ruby-string">&#39;MEMCACHED_HOST&#39;</span> ] <span class="ruby-operator">||</span> <span class="ruby-constant">ENV</span>[ <span class="ruby-string">&#39;MEMCACHE_URL&#39;</span> ]

<span class="ruby-keyword">end</span></pre>
            </div>
        </div>
    </div>
    <div class="method">
        <div class="title method-title" id="method-c-new">
            <b>new</b>( app )
            <a href="../../../classes/Hoodoo/Services/Middleware.html#method-c-new" name="method-c-new" class="permalink">Link</a>
        </div>

        <div class="description">
            <p>Initialize the middleware instance.</p>

<p><code>app</code> <a href="../../Rack.html">Rack</a> app instance to which
calls should be passed.</p>
        </div>



        <div class="sourcecode">

            <p class="source-link">
                Source:
                <a href="javascript:toggleSource('method-c-new_source')" id="l_method-c-new_source">show</a>
            </p>
            <div id="method-c-new_source" class="dyn-source">
<<<<<<< HEAD
                <pre><span class="ruby-comment"># File lib/hoodoo/services/middleware/middleware.rb, line 504</span>
=======
                <pre><span class="ruby-comment"># File lib/hoodoo/services/middleware/middleware.rb, line 481</span>
>>>>>>> c111e594
<span class="ruby-keyword">def</span> <span class="ruby-identifier">initialize</span>( <span class="ruby-identifier">app</span> )

  <span class="ruby-identifier">service_container</span> = <span class="ruby-identifier">app</span>

  <span class="ruby-keyword">if</span> <span class="ruby-keyword">defined?</span>( <span class="ruby-constant">NewRelic</span> ) <span class="ruby-operator">&amp;&amp;</span>
     <span class="ruby-keyword">defined?</span>( <span class="ruby-constant">NewRelic</span><span class="ruby-operator">::</span><span class="ruby-constant">Agent</span> ) <span class="ruby-operator">&amp;&amp;</span>
     <span class="ruby-keyword">defined?</span>( <span class="ruby-constant">NewRelic</span><span class="ruby-operator">::</span><span class="ruby-constant">Agent</span><span class="ruby-operator">::</span><span class="ruby-constant">Instrumentation</span> ) <span class="ruby-operator">&amp;&amp;</span>
     <span class="ruby-keyword">defined?</span>( <span class="ruby-constant">NewRelic</span><span class="ruby-operator">::</span><span class="ruby-constant">Agent</span><span class="ruby-operator">::</span><span class="ruby-constant">Instrumentation</span><span class="ruby-operator">::</span><span class="ruby-constant">MiddlewareProxy</span> ) <span class="ruby-operator">&amp;&amp;</span>
     <span class="ruby-identifier">service_container</span>.<span class="ruby-identifier">is_a?</span>( <span class="ruby-constant">NewRelic</span><span class="ruby-operator">::</span><span class="ruby-constant">Agent</span><span class="ruby-operator">::</span><span class="ruby-constant">Instrumentation</span><span class="ruby-operator">::</span><span class="ruby-constant">MiddlewareProxy</span> )

    <span class="ruby-keyword">if</span> <span class="ruby-identifier">service_container</span>.<span class="ruby-identifier">respond_to?</span>( <span class="ruby-value">:target</span> )
      <span class="ruby-identifier">service_container</span> = <span class="ruby-identifier">service_container</span>.<span class="ruby-identifier">target</span>()
    <span class="ruby-keyword">else</span>
      <span class="ruby-identifier">raise</span> <span class="ruby-string">&quot;Hoodoo::Services::Middleware instance created with NewRelic-wrapped Service entity, but NewRelic API is not as expected by Hoodoo; incompatible NewRelic version.&quot;</span>
    <span class="ruby-keyword">end</span>
  <span class="ruby-keyword">end</span>

  <span class="ruby-keyword">unless</span> <span class="ruby-identifier">service_container</span>.<span class="ruby-identifier">is_a?</span>( <span class="ruby-constant">Hoodoo</span><span class="ruby-operator">::</span><span class="ruby-constant">Services</span><span class="ruby-operator">::</span><span class="ruby-constant">Service</span> )
    <span class="ruby-identifier">raise</span> <span class="ruby-node">&quot;Hoodoo::Services::Middleware instance created with non-Service entity of class &#39;#{ service_container.class }&#39; - is this the last middleware in the chain via &#39;use()&#39; and is Rack &#39;run()&#39;-ing the correct thing?&quot;</span>
  <span class="ruby-keyword">end</span>

  <span class="ruby-comment"># Collect together the implementation instances and the matching regexps</span>
  <span class="ruby-comment"># for endpoints. An array of hashes.</span>
  <span class="ruby-comment">#</span>
  <span class="ruby-comment"># Key              Value</span>
  <span class="ruby-comment"># =======================================================================</span>
  <span class="ruby-comment"># regexp           Regexp for +String#match+ on the URI path component</span>
  <span class="ruby-comment"># interface        Hoodoo::Services::Interface subclass associated with</span>
  <span class="ruby-comment">#                  the endpoint regular expression in +regexp+</span>
  <span class="ruby-comment"># actions          Set of symbols naming allowed actions</span>
  <span class="ruby-comment"># implementation   Hoodoo::Services::Implementation subclass *instance* to</span>
  <span class="ruby-comment">#                  use on match</span>
  <span class="ruby-comment">#</span>
  <span class="ruby-identifier">@@services</span> = <span class="ruby-identifier">service_container</span>.<span class="ruby-identifier">component_interfaces</span>.<span class="ruby-identifier">map</span> <span class="ruby-keyword">do</span> <span class="ruby-operator">|</span> <span class="ruby-identifier">interface</span> <span class="ruby-operator">|</span>

    <span class="ruby-keyword">if</span> <span class="ruby-identifier">interface</span>.<span class="ruby-identifier">nil?</span> <span class="ruby-operator">||</span> <span class="ruby-identifier">interface</span>.<span class="ruby-identifier">endpoint</span>.<span class="ruby-identifier">nil?</span> <span class="ruby-operator">||</span> <span class="ruby-identifier">interface</span>.<span class="ruby-identifier">implementation</span>.<span class="ruby-identifier">nil?</span>
      <span class="ruby-identifier">raise</span> <span class="ruby-node">&quot;Hoodoo::Services::Middleware encountered invalid interface class #{ interface } via service class #{ service_container.class }&quot;</span>
    <span class="ruby-keyword">end</span>

    <span class="ruby-comment"># If anything uses a public interface, we need to tell ourselves that</span>
    <span class="ruby-comment"># the early exit session check can&#39;t be done.</span>
    <span class="ruby-comment">#</span>
    <span class="ruby-identifier">interfaces_have_public_methods</span>() <span class="ruby-keyword">unless</span> <span class="ruby-identifier">interface</span>.<span class="ruby-identifier">public_actions</span>.<span class="ruby-identifier">empty?</span>

    <span class="ruby-comment"># There are two routes to an implementation - one via the custom path</span>
    <span class="ruby-comment"># given through its &#39;endpoint&#39; declaration, the other a de facto path</span>
    <span class="ruby-comment"># determined from the unmodified version and resource name. Both lead</span>
    <span class="ruby-comment"># to the same implementation instance.</span>
    <span class="ruby-comment">#</span>
    <span class="ruby-identifier">implementation_instance</span> = <span class="ruby-identifier">interface</span>.<span class="ruby-identifier">implementation</span>.<span class="ruby-identifier">new</span>

    <span class="ruby-comment"># Regexp explanation:</span>
    <span class="ruby-comment">#</span>
    <span class="ruby-comment"># Match &quot;/&quot;, the version text, &quot;/&quot;, the endpoint text, then either</span>
    <span class="ruby-comment"># another &quot;/&quot;, a &quot;.&quot; or the end of the string, followed by capturing</span>
    <span class="ruby-comment"># everything else. Match data index 1 will be whatever character (if</span>
    <span class="ruby-comment"># any) followed after the endpoint (&quot;/&quot; or &quot;.&quot;) while index 2 contains</span>
    <span class="ruby-comment"># everything else.</span>
    <span class="ruby-comment">#</span>
    <span class="ruby-identifier">custom_path</span>   = <span class="ruby-node">&quot;/v#{ interface.version }/#{ interface.endpoint }&quot;</span>
    <span class="ruby-identifier">custom_regexp</span> = <span class="ruby-node">/^\/v#{ interface.version }\/#{ interface.endpoint }(\.|\/|$)(.*)/</span>

    <span class="ruby-comment"># Same as above, but for the de facto routing.</span>
    <span class="ruby-comment">#</span>
    <span class="ruby-identifier">de_facto_path</span>   = <span class="ruby-keyword">self</span>.<span class="ruby-identifier">class</span>.<span class="ruby-identifier">de_facto_path_for</span>( <span class="ruby-identifier">interface</span>.<span class="ruby-identifier">resource</span>, <span class="ruby-identifier">interface</span>.<span class="ruby-identifier">version</span> )
    <span class="ruby-identifier">de_facto_regexp</span> = <span class="ruby-node">/^\/#{ interface.version }\/#{ interface.resource }(\.|\/|$)(.*)/</span>

    <span class="ruby-constant">Hoodoo</span><span class="ruby-operator">::</span><span class="ruby-constant">Services</span><span class="ruby-operator">::</span><span class="ruby-constant">Discovery</span><span class="ruby-operator">::</span><span class="ruby-constant">ForLocal</span>.<span class="ruby-identifier">new</span>(
      <span class="ruby-value">:resource</span>                =<span class="ruby-operator">&gt;</span> <span class="ruby-identifier">interface</span>.<span class="ruby-identifier">resource</span>,
      <span class="ruby-value">:version</span>                 =<span class="ruby-operator">&gt;</span> <span class="ruby-identifier">interface</span>.<span class="ruby-identifier">version</span>,
      <span class="ruby-value">:base_path</span>               =<span class="ruby-operator">&gt;</span> <span class="ruby-identifier">custom_path</span>,
      <span class="ruby-value">:routing_regexp</span>          =<span class="ruby-operator">&gt;</span> <span class="ruby-identifier">custom_regexp</span>,
      <span class="ruby-value">:de_facto_base_path</span>      =<span class="ruby-operator">&gt;</span> <span class="ruby-identifier">de_facto_path</span>,
      <span class="ruby-value">:de_facto_routing_regexp</span> =<span class="ruby-operator">&gt;</span> <span class="ruby-identifier">de_facto_regexp</span>,
      <span class="ruby-value">:interface_class</span>         =<span class="ruby-operator">&gt;</span> <span class="ruby-identifier">interface</span>,
      <span class="ruby-value">:implementation_instance</span> =<span class="ruby-operator">&gt;</span> <span class="ruby-identifier">implementation_instance</span>
    )

  <span class="ruby-keyword">end</span>

  <span class="ruby-comment"># Determine the service name from the resources above then announce</span>
  <span class="ruby-comment"># the whole collection to any interested discovery engines.</span>

  <span class="ruby-identifier">sorted_resources</span> = <span class="ruby-identifier">@@services</span>.<span class="ruby-identifier">map</span>() { <span class="ruby-operator">|</span> <span class="ruby-identifier">service</span> <span class="ruby-operator">|</span> <span class="ruby-identifier">service</span>.<span class="ruby-identifier">resource</span> }.<span class="ruby-identifier">sort</span>()
  <span class="ruby-identifier">@@service_name</span>   = <span class="ruby-node">&quot;service.#{ sorted_resources.join( &#39;_&#39; ) }&quot;</span>

  <span class="ruby-identifier">announce_presence_of</span>( <span class="ruby-identifier">@@services</span> )
<span class="ruby-keyword">end</span></pre>
            </div>
        </div>
    </div>
    <div class="method">
        <div class="title method-title" id="method-c-on_queue-3F">
            <b>on_queue?</b>()
            <a href="../../../classes/Hoodoo/Services/Middleware.html#method-c-on_queue-3F" name="method-c-on_queue-3F" class="permalink">Link</a>
        </div>

        <div class="description">
            <p>Are we running on the queue, else (implied) a local HTTP server?</p>
        </div>



        <div class="sourcecode">

            <p class="source-link">
                Source:
                <a href="javascript:toggleSource('method-c-on_queue-3F_source')" id="l_method-c-on_queue-3F_source">show</a>
            </p>
            <div id="method-c-on_queue-3F_source" class="dyn-source">
<<<<<<< HEAD
                <pre><span class="ruby-comment"># File lib/hoodoo/services/middleware/middleware.rb, line 312</span>
=======
                <pre><span class="ruby-comment"># File lib/hoodoo/services/middleware/middleware.rb, line 279</span>
>>>>>>> c111e594
<span class="ruby-keyword">def</span> <span class="ruby-keyword">self</span>.<span class="ruby-identifier">on_queue?</span>

  <span class="ruby-comment"># See also ::clear_queue_configuration_cache!.</span>
  <span class="ruby-comment">#</span>
  <span class="ruby-identifier">@@amq_uri</span> <span class="ruby-operator">||=</span> <span class="ruby-constant">ENV</span>[ <span class="ruby-string">&#39;AMQ_URI&#39;</span> ]
  <span class="ruby-identifier">@@amq_uri</span>.<span class="ruby-identifier">nil?</span> <span class="ruby-operator">==</span> <span class="ruby-keyword">false</span> <span class="ruby-operator">&amp;&amp;</span> <span class="ruby-identifier">@@amq_uri</span>.<span class="ruby-identifier">empty?</span> <span class="ruby-operator">==</span> <span class="ruby-keyword">false</span>

<span class="ruby-keyword">end</span></pre>
            </div>
        </div>
    </div>
    <div class="method">
        <div class="title method-title" id="method-c-record_host_and_port">
            <b>record_host_and_port</b>( options = {} )
            <a href="../../../classes/Hoodoo/Services/Middleware.html#method-c-record_host_and_port" name="method-c-record_host_and_port" class="permalink">Link</a>
        </div>

        <div class="description">
            <p>Record internally the HTTP host and port during local development via e.g
<code>rackup</code> or testing with rspec. This is usually not called
directly except via the <a href="../../Rack.html">Rack</a> startup monkey
patch code in <code>rack_monkey_patch.rb</code>.</p>

<p>Options hash <code>:Host</code> and <code>:Port</code> entries are
recorded.</p>
        </div>



        <div class="sourcecode">

            <p class="source-link">
                Source:
                <a href="javascript:toggleSource('method-c-record_host_and_port_source')" id="l_method-c-record_host_and_port_source">show</a>
            </p>
            <div id="method-c-record_host_and_port_source" class="dyn-source">
<<<<<<< HEAD
                <pre><span class="ruby-comment"># File lib/hoodoo/services/middleware/middleware.rb, line 479</span>
=======
                <pre><span class="ruby-comment"># File lib/hoodoo/services/middleware/middleware.rb, line 456</span>
>>>>>>> c111e594
<span class="ruby-keyword">def</span> <span class="ruby-keyword">self</span>.<span class="ruby-identifier">record_host_and_port</span>( <span class="ruby-identifier">options</span> = {} )
  <span class="ruby-identifier">@@recorded_host</span> = <span class="ruby-identifier">options</span>[ <span class="ruby-value">:Host</span> ]
  <span class="ruby-identifier">@@recorded_port</span> = <span class="ruby-identifier">options</span>[ <span class="ruby-value">:Port</span> ]
<span class="ruby-keyword">end</span></pre>
            </div>
        </div>
    </div>
    <div class="method">
        <div class="title method-title" id="method-c-service_name">
            <b>service_name</b>()
            <a href="../../../classes/Hoodoo/Services/Middleware.html#method-c-service_name" name="method-c-service_name" class="permalink">Link</a>
        </div>

        <div class="description">
            <p>Return a service &#39;name&#39; derived from the service&#39;s collection
of declared resources. The name will be the same across any instances of
the service that implement the same resources. This can be used for e.g.
AMQP-based queue-named operations, that want to target the same resource
collection regardless of instance.</p>

<p>This method will not work unless the middleware has parsed the set of
service interface declarations (during instance initialisation). If a least
one middleware instance has already been created, it is safe to call.</p>
        </div>



        <div class="sourcecode">

            <p class="source-link">
                Source:
                <a href="javascript:toggleSource('method-c-service_name_source')" id="l_method-c-service_name_source">show</a>
            </p>
            <div id="method-c-service_name_source" class="dyn-source">
<<<<<<< HEAD
                <pre><span class="ruby-comment"># File lib/hoodoo/services/middleware/middleware.rb, line 328</span>
=======
                <pre><span class="ruby-comment"># File lib/hoodoo/services/middleware/middleware.rb, line 306</span>
>>>>>>> c111e594
<span class="ruby-keyword">def</span> <span class="ruby-keyword">self</span>.<span class="ruby-identifier">service_name</span>
  <span class="ruby-identifier">@@service_name</span>
<span class="ruby-keyword">end</span></pre>
            </div>
        </div>
    </div>
    <div class="method">
        <div class="title method-title" id="method-c-session_store_engine">
            <b>session_store_engine</b>()
            <a href="../../../classes/Hoodoo/Services/Middleware.html#method-c-session_store_engine" name="method-c-session_store_engine" class="permalink">Link</a>
        </div>

        <div class="description">
            <p>Return a symbolised key for the transient storage engine as defined in the
environment variable <code>SESSION_STORE_ENGINE</code> (with
<code>:memcached</code> as a legacy fallback if memcached_host is defined).</p>
<dl class="rdoc-list note-list"><dt>+ENV[ &#39;SESSION_STORE_ENGINE&#39; ]+
<dd>
<p>An entry from ::supported_storage_engines.</p>
</dd></dl>
        </div>



        <div class="sourcecode">

            <p class="source-link">
                Source:
                <a href="javascript:toggleSource('method-c-session_store_engine_source')" id="l_method-c-session_store_engine_source">show</a>
            </p>
            <div id="method-c-session_store_engine_source" class="dyn-source">
                <pre><span class="ruby-comment"># File lib/hoodoo/services/middleware/middleware.rb, line 302</span>
<span class="ruby-keyword">def</span> <span class="ruby-keyword">self</span>.<span class="ruby-identifier">session_store_engine</span>
  <span class="ruby-keyword">if</span> <span class="ruby-constant">ENV</span>[ <span class="ruby-string">&#39;SESSION_STORE_ENGINE&#39;</span> ]
    <span class="ruby-constant">ENV</span>[ <span class="ruby-string">&#39;SESSION_STORE_ENGINE&#39;</span> ].<span class="ruby-identifier">to_sym</span>
  <span class="ruby-keyword">elsif</span> <span class="ruby-keyword">self</span>.<span class="ruby-identifier">has_memcached?</span>
    <span class="ruby-value">:memcached</span>
  <span class="ruby-keyword">end</span>
<span class="ruby-keyword">end</span></pre>
            </div>
        </div>
    </div>
    <div class="method">
        <div class="title method-title" id="method-c-session_store_uri">
            <b>session_store_uri</b>()
            <a href="../../../classes/Hoodoo/Services/Middleware.html#method-c-session_store_uri" name="method-c-session_store_uri" class="permalink">Link</a>
        </div>

        <div class="description">
            <p>Return configuration for the selected <a
href="../TransientStore.html">Hoodoo::TransientStore</a> engine, either as
a flat String (IP address/ port combination) or a serialised JSON string
with symbolised keys, defining a URI for each supported storage engine
defined (required if +ENV[ &#39;SESSION_STORE_ENGINE&#39; ]+ defines a
multi-engine strategy).</p>

<p>Checks for the engine agnostic environment variable
<code>SESSION_STORE_URI</code> first then uses memcached_host as a legacy
fallback.</p>
        </div>



        <div class="sourcecode">

            <p class="source-link">
                Source:
                <a href="javascript:toggleSource('method-c-session_store_uri_source')" id="l_method-c-session_store_uri_source">show</a>
            </p>
            <div id="method-c-session_store_uri_source" class="dyn-source">
                <pre><span class="ruby-comment"># File lib/hoodoo/services/middleware/middleware.rb, line 291</span>
<span class="ruby-keyword">def</span> <span class="ruby-keyword">self</span>.<span class="ruby-identifier">session_store_uri</span>
  <span class="ruby-constant">ENV</span>[ <span class="ruby-string">&#39;SESSION_STORE_URI&#39;</span> ] <span class="ruby-operator">||</span> <span class="ruby-keyword">self</span>.<span class="ruby-identifier">memcached_host</span>()
<span class="ruby-keyword">end</span></pre>
            </div>
        </div>
    </div>
    <div class="method">
        <div class="title method-title" id="method-c-set_log_folder">
            <b>set_log_folder</b>( base_path )
            <a href="../../../classes/Hoodoo/Services/Middleware.html#method-c-set_log_folder" name="method-c-set_log_folder" class="permalink">Link</a>
        </div>

        <div class="description">
            <p>If using the middleware logger (see <a
href="Middleware.html#method-c-logger">::logger</a>) with no external
custom logger set up (see <a
href="Middleware.html#method-c-set_logger">::set_logger</a>), call here to
configure the folder used for logs when file output is active.</p>

<p>If you don&#39;t do this at least once, no log file output can occur.</p>

<p>You can call more than once to output to more than one log folder.</p>

<p>See Hoodoo::Services::Interface#secure_logs_for for information about
security considerations when using logs.</p>
<dl class="rdoc-list note-list"><dt><code>base_path</code>
<dd>
<p>Path to folder to use for logs; file “#{environment}.log” may be written
inside (see <a
href="Middleware.html#method-c-environment">::environment</a>).</p>
</dd></dl>
        </div>



        <div class="sourcecode">

            <p class="source-link">
                Source:
                <a href="javascript:toggleSource('method-c-set_log_folder_source')" id="l_method-c-set_log_folder_source">show</a>
            </p>
            <div id="method-c-set_log_folder_source" class="dyn-source">
<<<<<<< HEAD
                <pre><span class="ruby-comment"># File lib/hoodoo/services/middleware/middleware.rb, line 420</span>
=======
                <pre><span class="ruby-comment"># File lib/hoodoo/services/middleware/middleware.rb, line 398</span>
>>>>>>> c111e594
<span class="ruby-keyword">def</span> <span class="ruby-keyword">self</span>.<span class="ruby-identifier">set_log_folder</span>( <span class="ruby-identifier">base_path</span> )
  <span class="ruby-keyword">self</span>.<span class="ruby-identifier">send</span>( <span class="ruby-value">:add_file_logging</span>, <span class="ruby-identifier">base_path</span> )
<span class="ruby-keyword">end</span></pre>
            </div>
        </div>
    </div>
    <div class="method">
        <div class="title method-title" id="method-c-set_logger">
            <b>set_logger</b>( logger )
            <a href="../../../classes/Hoodoo/Services/Middleware.html#method-c-set_logger" name="method-c-set_logger" class="permalink">Link</a>
        </div>

        <div class="description">
            <p>The middleware sets up a logger itself (see <a
href="Middleware.html#method-c-logger">::logger</a>) with various log
mechanisms set up (mostly) without service author intervention.</p>

<p>If you want to completely override the middleware&#39;s logger and replace
it with your own at any time (not recommended), call here.</p>

<p>See Hoodoo::Services::Interface#secure_logs_for for information about
security considerations when using logs.</p>
<dl class="rdoc-list note-list"><dt><code>logger</code>
<dd>
<p>Alternative <a href="../Logger.html">Hoodoo::Logger</a> instance to use for
all middleware logging from this point onwards. The value will subsequently
be returned by the <a href="Middleware.html#method-c-logger">::logger</a>
class method.</p>
</dd></dl>
        </div>



        <div class="sourcecode">

            <p class="source-link">
                Source:
                <a href="javascript:toggleSource('method-c-set_logger_source')" id="l_method-c-set_logger_source">show</a>
            </p>
            <div id="method-c-set_logger_source" class="dyn-source">
<<<<<<< HEAD
                <pre><span class="ruby-comment"># File lib/hoodoo/services/middleware/middleware.rb, line 397</span>
=======
                <pre><span class="ruby-comment"># File lib/hoodoo/services/middleware/middleware.rb, line 375</span>
>>>>>>> c111e594
<span class="ruby-keyword">def</span> <span class="ruby-keyword">self</span>.<span class="ruby-identifier">set_logger</span>( <span class="ruby-identifier">logger</span> )
  <span class="ruby-keyword">unless</span> <span class="ruby-identifier">logger</span>.<span class="ruby-identifier">is_a?</span>( <span class="ruby-constant">Hoodoo</span><span class="ruby-operator">::</span><span class="ruby-constant">Logger</span> )
    <span class="ruby-identifier">raise</span> <span class="ruby-string">&quot;Hoodoo::Communicators::set_logger must be called with an instance of Hoodoo::Logger only&quot;</span>
  <span class="ruby-keyword">end</span>

  <span class="ruby-identifier">@@external_logger</span> = <span class="ruby-keyword">true</span>
  <span class="ruby-identifier">@@logger</span>          = <span class="ruby-identifier">logger</span>
<span class="ruby-keyword">end</span></pre>
            </div>
        </div>
    </div>
    <div class="method">
        <div class="title method-title" id="method-c-set_test_session">
            <b>set_test_session</b>( session )
            <a href="../../../classes/Hoodoo/Services/Middleware.html#method-c-set_test_session" name="method-c-set_test_session" class="permalink">Link</a>
        </div>

        <div class="description">
            <p>Set the test session instance. See <a
href="Middleware.html#method-c-test_session">::test_session</a> for
details.</p>
<dl class="rdoc-list note-list"><dt>session
<dd>
<p>A <a href="Session.html">Hoodoo::Services::Session</a> instance to use as
the test session instance for any subsequently-made requests. If
<code>nil</code>, the test session system acts as if an invalid or missing
session ID had been supplied.</p>
</dd></dl>
        </div>



        <div class="sourcecode">

            <p class="source-link">
                Source:
                <a href="javascript:toggleSource('method-c-set_test_session_source')" id="l_method-c-set_test_session_source">show</a>
            </p>
            <div id="method-c-set_test_session_source" class="dyn-source">
<<<<<<< HEAD
                <pre><span class="ruby-comment"># File lib/hoodoo/services/middleware/middleware.rb, line 466</span>
=======
                <pre><span class="ruby-comment"># File lib/hoodoo/services/middleware/middleware.rb, line 443</span>
>>>>>>> c111e594
<span class="ruby-keyword">def</span> <span class="ruby-keyword">self</span>.<span class="ruby-identifier">set_test_session</span>( <span class="ruby-identifier">session</span> )
  <span class="ruby-identifier">@@test_session</span> = <span class="ruby-identifier">session</span>
<span class="ruby-keyword">end</span></pre>
            </div>
        </div>
    </div>
    <div class="method">
        <div class="title method-title" id="method-c-set_verbose_logging">
            <b>set_verbose_logging</b>( verbose )
            <a href="../../../classes/Hoodoo/Services/Middleware.html#method-c-set_verbose_logging" name="method-c-set_verbose_logging" class="permalink">Link</a>
        </div>

        <div class="description">
            <p>Set verbose logging. With verbose logging enabled, additional payload data
is added - most notably, full session details (where possible) are included
in each log message. These can increase log data size considerably, but may
be useful if you encounter session-related errors or general operational
issues and need log data to provide more insights.</p>

<p>Verbose logging is <em>disabled</em> by default.</p>
<dl class="rdoc-list note-list"><dt><code>verbose</code>
<dd>
<p><code>true</code> to enable verbose logging, <code>false</code> to disable
it. The default is <code>false</code>.</p>
</dd></dl>
        </div>



        <div class="sourcecode">

            <p class="source-link">
                Source:
                <a href="javascript:toggleSource('method-c-set_verbose_logging_source')" id="l_method-c-set_verbose_logging_source">show</a>
            </p>
            <div id="method-c-set_verbose_logging_source" class="dyn-source">
<<<<<<< HEAD
                <pre><span class="ruby-comment"># File lib/hoodoo/services/middleware/middleware.rb, line 436</span>
=======
                <pre><span class="ruby-comment"># File lib/hoodoo/services/middleware/middleware.rb, line 414</span>
>>>>>>> c111e594
<span class="ruby-keyword">def</span> <span class="ruby-keyword">self</span>.<span class="ruby-identifier">set_verbose_logging</span>( <span class="ruby-identifier">verbose</span> )
  <span class="ruby-identifier">@@verbose_logging</span> = <span class="ruby-identifier">verbose</span>
<span class="ruby-keyword">end</span></pre>
            </div>
        </div>
    </div>
    <div class="method">
        <div class="title method-title" id="method-c-test_session">
            <b>test_session</b>()
            <a href="../../../classes/Hoodoo/Services/Middleware.html#method-c-test_session" name="method-c-test_session" class="permalink">Link</a>
        </div>

        <div class="description">
            <p>A <a href="Session.html">Hoodoo::Services::Session</a> instance to use for
tests or when no local <a
href="../TransientStore.html">Hoodoo::TransientStore</a> instance is known
about (environment variable <code>SESSION_STORE_ENGINE</code> and
<code>SESSION_STORE_URI</code> are not set). The session is (eventually)
read each time a request is made via <a href="../../Rack.html">Rack</a>
(through <a href="Middleware.html#method-i-call">call</a>).</p>

<p>“Out of the box”, <a
href="Middleware.html#DEFAULT_TEST_SESSION">DEFAULT_TEST_SESSION</a> is
used.</p>
        </div>



        <div class="sourcecode">

            <p class="source-link">
                Source:
                <a href="javascript:toggleSource('method-c-test_session_source')" id="l_method-c-test_session_source">show</a>
            </p>
            <div id="method-c-test_session_source" class="dyn-source">
<<<<<<< HEAD
                <pre><span class="ruby-comment"># File lib/hoodoo/services/middleware/middleware.rb, line 455</span>
=======
                <pre><span class="ruby-comment"># File lib/hoodoo/services/middleware/middleware.rb, line 432</span>
>>>>>>> c111e594
<span class="ruby-keyword">def</span> <span class="ruby-keyword">self</span>.<span class="ruby-identifier">test_session</span>
  <span class="ruby-identifier">@@test_session</span>
<span class="ruby-keyword">end</span></pre>
            </div>
        </div>
    </div>
    <div class="method">
        <div class="title method-title" id="method-c-verbose_logging-3F">
            <b>verbose_logging?</b>()
            <a href="../../../classes/Hoodoo/Services/Middleware.html#method-c-verbose_logging-3F" name="method-c-verbose_logging-3F" class="permalink">Link</a>
        </div>

        <div class="description">
            <p>Returns <code>true</code> if verbose logging is enabled, else
<code>false</code>. For more, see <a
href="Middleware.html#method-c-set_verbose_logging">::set_verbose_logging</a>.</p>
        </div>



        <div class="sourcecode">

            <p class="source-link">
                Source:
                <a href="javascript:toggleSource('method-c-verbose_logging-3F_source')" id="l_method-c-verbose_logging-3F_source">show</a>
            </p>
            <div id="method-c-verbose_logging-3F_source" class="dyn-source">
<<<<<<< HEAD
                <pre><span class="ruby-comment"># File lib/hoodoo/services/middleware/middleware.rb, line 443</span>
=======
                <pre><span class="ruby-comment"># File lib/hoodoo/services/middleware/middleware.rb, line 421</span>
>>>>>>> c111e594
<span class="ruby-keyword">def</span> <span class="ruby-keyword">self</span>.<span class="ruby-identifier">verbose_logging?</span>
  <span class="ruby-keyword">defined?</span>( <span class="ruby-identifier">@@verbose_logging</span> ) <span class="ruby-operator">?</span> <span class="ruby-identifier">@@verbose_logging</span> <span class="ruby-operator">:</span> <span class="ruby-keyword">false</span>
<span class="ruby-keyword">end</span></pre>
            </div>
        </div>
    </div>

    <div class="sectiontitle">Instance Public methods</div>
    <div class="method">
        <div class="title method-title" id="method-i-call">
            <b>call</b>( env )
            <a href="../../../classes/Hoodoo/Services/Middleware.html#method-i-call" name="method-i-call" class="permalink">Link</a>
        </div>

        <div class="description">
            <p>Run a <a href="../../Rack.html">Rack</a> request, returning the [status,
headers, body-array] data as per the <a href="../../Rack.html">Rack</a>
protocol requirements.</p>

<p><code>env</code> <a href="../../Rack.html">Rack</a> environment.</p>
        </div>



        <div class="sourcecode">

            <p class="source-link">
                Source:
                <a href="javascript:toggleSource('method-i-call_source')" id="l_method-i-call_source">show</a>
            </p>
            <div id="method-i-call_source" class="dyn-source">
<<<<<<< HEAD
                <pre><span class="ruby-comment"># File lib/hoodoo/services/middleware/middleware.rb, line 598</span>
=======
                <pre><span class="ruby-comment"># File lib/hoodoo/services/middleware/middleware.rb, line 575</span>
>>>>>>> c111e594
<span class="ruby-keyword">def</span> <span class="ruby-identifier">call</span>( <span class="ruby-identifier">env</span> )

  <span class="ruby-comment"># Global exception handler - catch problems in service implementations</span>
  <span class="ruby-comment"># and send back a 500 response as per API documentation (if possible).</span>
  <span class="ruby-comment">#</span>
  <span class="ruby-keyword">begin</span>

    <span class="ruby-identifier">enable_alchemy_logging_from</span>( <span class="ruby-identifier">env</span> )

    <span class="ruby-identifier">interaction</span> = <span class="ruby-constant">Hoodoo</span><span class="ruby-operator">::</span><span class="ruby-constant">Services</span><span class="ruby-operator">::</span><span class="ruby-constant">Middleware</span><span class="ruby-operator">::</span><span class="ruby-constant">Interaction</span>.<span class="ruby-identifier">new</span>( <span class="ruby-identifier">env</span>, <span class="ruby-keyword">self</span> )
    <span class="ruby-identifier">debug_log</span>( <span class="ruby-identifier">interaction</span> )

    <span class="ruby-identifier">early_response</span> = <span class="ruby-identifier">preprocess</span>( <span class="ruby-identifier">interaction</span> )
    <span class="ruby-keyword">return</span> <span class="ruby-identifier">early_response</span> <span class="ruby-keyword">unless</span> <span class="ruby-identifier">early_response</span>.<span class="ruby-identifier">nil?</span>

    <span class="ruby-identifier">response</span> = <span class="ruby-identifier">interaction</span>.<span class="ruby-identifier">context</span>.<span class="ruby-identifier">response</span>

    <span class="ruby-identifier">process</span>( <span class="ruby-identifier">interaction</span> )     <span class="ruby-keyword">unless</span> <span class="ruby-identifier">response</span>.<span class="ruby-identifier">halt_processing?</span>
    <span class="ruby-identifier">postprocess</span>( <span class="ruby-identifier">interaction</span> ) <span class="ruby-keyword">unless</span> <span class="ruby-identifier">response</span>.<span class="ruby-identifier">halt_processing?</span>

    <span class="ruby-keyword">return</span> <span class="ruby-identifier">respond_for</span>( <span class="ruby-identifier">interaction</span> )

  <span class="ruby-keyword">rescue</span> =<span class="ruby-operator">&gt;</span> <span class="ruby-identifier">exception</span>
    <span class="ruby-keyword">begin</span>
      <span class="ruby-keyword">if</span> <span class="ruby-identifier">interaction</span> <span class="ruby-operator">&amp;&amp;</span> <span class="ruby-identifier">interaction</span>.<span class="ruby-identifier">context</span>
        <span class="ruby-constant">ExceptionReporting</span>.<span class="ruby-identifier">contextual_report</span>( <span class="ruby-identifier">exception</span>, <span class="ruby-identifier">interaction</span>.<span class="ruby-identifier">context</span> )
      <span class="ruby-keyword">else</span>
        <span class="ruby-constant">ExceptionReporting</span>.<span class="ruby-identifier">report</span>( <span class="ruby-identifier">exception</span>, <span class="ruby-identifier">env</span> )
      <span class="ruby-keyword">end</span>

      <span class="ruby-identifier">record_exception</span>( <span class="ruby-identifier">interaction</span>, <span class="ruby-identifier">exception</span> )

      <span class="ruby-keyword">return</span> <span class="ruby-identifier">respond_for</span>( <span class="ruby-identifier">interaction</span> )

    <span class="ruby-keyword">rescue</span> =<span class="ruby-operator">&gt;</span> <span class="ruby-identifier">inner_exception</span>
      <span class="ruby-keyword">begin</span>
        <span class="ruby-identifier">backtrace</span>       = <span class="ruby-string">&#39;&#39;</span>
        <span class="ruby-identifier">inner_backtrace</span> = <span class="ruby-string">&#39;&#39;</span>

        <span class="ruby-keyword">if</span> <span class="ruby-keyword">self</span>.<span class="ruby-identifier">class</span>.<span class="ruby-identifier">environment</span>.<span class="ruby-identifier">test?</span> <span class="ruby-operator">||</span> <span class="ruby-keyword">self</span>.<span class="ruby-identifier">class</span>.<span class="ruby-identifier">environment</span>.<span class="ruby-identifier">development?</span>
          <span class="ruby-identifier">backtrace</span>       = <span class="ruby-identifier">exception</span>.<span class="ruby-identifier">backtrace</span>
          <span class="ruby-identifier">inner_backtrace</span> = <span class="ruby-identifier">inner_exception</span>.<span class="ruby-identifier">backtrace</span>
        <span class="ruby-keyword">else</span>
          <span class="ruby-string">&#39;&#39;</span>
        <span class="ruby-keyword">end</span>

        <span class="ruby-identifier">@@logger</span>.<span class="ruby-identifier">error</span>(
          <span class="ruby-string">&#39;Hoodoo::Services::Middleware#call&#39;</span>,
          <span class="ruby-string">&#39;Middleware exception in exception handler&#39;</span>,
          <span class="ruby-identifier">inner_exception</span>.<span class="ruby-identifier">to_s</span>,
          <span class="ruby-identifier">inner_backtrace</span>.<span class="ruby-identifier">to_s</span>,
          <span class="ruby-string">&#39;...while handling...&#39;</span>,
          <span class="ruby-identifier">exception</span>.<span class="ruby-identifier">to_s</span>,
          <span class="ruby-identifier">backtrace</span>.<span class="ruby-identifier">to_s</span>
        )
      <span class="ruby-keyword">rescue</span>
        <span class="ruby-comment"># Ignore logger exceptions. Can&#39;t do anything about them. Just</span>
        <span class="ruby-comment"># try and get the response back to the client now.</span>
      <span class="ruby-keyword">end</span>

      <span class="ruby-comment"># An exception in the exception handler! Oh dear.</span>
      <span class="ruby-comment">#</span>
      <span class="ruby-identifier">rack_response</span> = <span class="ruby-constant">Rack</span><span class="ruby-operator">::</span><span class="ruby-constant">Response</span>.<span class="ruby-identifier">new</span>
      <span class="ruby-identifier">rack_response</span>.<span class="ruby-identifier">status</span> = <span class="ruby-value">500</span>
      <span class="ruby-identifier">rack_response</span>.<span class="ruby-identifier">write</span>( <span class="ruby-string">&#39;Middleware exception in exception handler&#39;</span> )
      <span class="ruby-keyword">return</span> <span class="ruby-identifier">rack_response</span>.<span class="ruby-identifier">finish</span>

    <span class="ruby-keyword">end</span>
  <span class="ruby-keyword">end</span>
<span class="ruby-keyword">end</span></pre>
            </div>
        </div>
    </div>
    <div class="method">
        <div class="title method-title" id="method-i-inter_resource_endpoint_for">
            <b>inter_resource_endpoint_for</b>( resource, version, interaction )
            <a href="../../../classes/Hoodoo/Services/Middleware.html#method-i-inter_resource_endpoint_for" name="method-i-inter_resource_endpoint_for" class="permalink">Link</a>
        </div>

        <div class="description">
            <p>Return something that behaves like a <a
href="../Client/Endpoint.html">Hoodoo::Client::Endpoint</a> subclass
instance which can be used for inter-resource communication, whether the
target endpoint implementation is local or remote.</p>
<dl class="rdoc-list note-list"><dt><code>resource</code>
<dd>
<p>Resource name for the endpoint, e.g. <code>:Purchase</code>. String or
symbol.</p>
</dd><dt><code>version</code>
<dd>
<p>Required implemented version for the endpoint. Integer.</p>
</dd><dt><code>interaction</code>
<dd>
<p>The <a
href="Middleware/Interaction.html">Hoodoo::Services::Middleware::Interaction</a>
instance describing the inbound call, the processing of which is leading to
a request for an inter-resource call by an endpoint implementation.</p>
</dd></dl>
        </div>



        <div class="sourcecode">

            <p class="source-link">
                Source:
                <a href="javascript:toggleSource('method-i-inter_resource_endpoint_for_source')" id="l_method-i-inter_resource_endpoint_for_source">show</a>
            </p>
            <div id="method-i-inter_resource_endpoint_for_source" class="dyn-source">
<<<<<<< HEAD
                <pre><span class="ruby-comment"># File lib/hoodoo/services/middleware/middleware.rb, line 683</span>
=======
                <pre><span class="ruby-comment"># File lib/hoodoo/services/middleware/middleware.rb, line 660</span>
>>>>>>> c111e594
<span class="ruby-keyword">def</span> <span class="ruby-identifier">inter_resource_endpoint_for</span>( <span class="ruby-identifier">resource</span>, <span class="ruby-identifier">version</span>, <span class="ruby-identifier">interaction</span> )
  <span class="ruby-identifier">resource</span> = <span class="ruby-identifier">resource</span>.<span class="ruby-identifier">to_sym</span>
  <span class="ruby-identifier">version</span>  = <span class="ruby-identifier">version</span>.<span class="ruby-identifier">to_i</span>

  <span class="ruby-comment"># Build a Hash of any options which should be transferred from one</span>
  <span class="ruby-comment"># endpoint to another for inter-resource calls, along with other</span>
  <span class="ruby-comment"># options common to local and remote endpoints.</span>

  <span class="ruby-identifier">endpoint_options</span> = {
    <span class="ruby-value">:interaction</span> =<span class="ruby-operator">&gt;</span> <span class="ruby-identifier">interaction</span>,
    <span class="ruby-value">:locale</span>      =<span class="ruby-operator">&gt;</span> <span class="ruby-identifier">interaction</span>.<span class="ruby-identifier">context</span>.<span class="ruby-identifier">request</span>.<span class="ruby-identifier">locale</span>,
  }

  <span class="ruby-constant">Hoodoo</span><span class="ruby-operator">::</span><span class="ruby-constant">Client</span><span class="ruby-operator">::</span><span class="ruby-constant">Headers</span><span class="ruby-operator">::</span><span class="ruby-constant">HEADER_TO_PROPERTY</span>.<span class="ruby-identifier">each</span> <span class="ruby-keyword">do</span> <span class="ruby-operator">|</span> <span class="ruby-identifier">rack_header</span>, <span class="ruby-identifier">description</span> <span class="ruby-operator">|</span>
    <span class="ruby-identifier">property</span> = <span class="ruby-identifier">description</span>[ <span class="ruby-value">:property</span> ]

    <span class="ruby-keyword">if</span> <span class="ruby-identifier">description</span>[ <span class="ruby-value">:auto_transfer</span> ] <span class="ruby-operator">==</span> <span class="ruby-keyword">true</span>
      <span class="ruby-identifier">endpoint_options</span>[ <span class="ruby-identifier">property</span> ] = <span class="ruby-identifier">interaction</span>.<span class="ruby-identifier">context</span>.<span class="ruby-identifier">request</span>.<span class="ruby-identifier">send</span>( <span class="ruby-identifier">property</span> )
    <span class="ruby-keyword">end</span>
  <span class="ruby-keyword">end</span>

  <span class="ruby-keyword">if</span> <span class="ruby-ivar">@discoverer</span>.<span class="ruby-identifier">is_local?</span>( <span class="ruby-identifier">resource</span>, <span class="ruby-identifier">version</span> )

    <span class="ruby-comment"># For local inter-resource calls, return the middleware&#39;s endpoint</span>
    <span class="ruby-comment"># for that. In turn, if used this calls into #inter_resource_local.</span>

    <span class="ruby-identifier">discovery_result</span> = <span class="ruby-identifier">@@services</span>.<span class="ruby-identifier">find</span> <span class="ruby-keyword">do</span> <span class="ruby-operator">|</span> <span class="ruby-identifier">entry</span> <span class="ruby-operator">|</span>
      <span class="ruby-identifier">interface</span> = <span class="ruby-identifier">entry</span>.<span class="ruby-identifier">interface_class</span>
      <span class="ruby-identifier">interface</span>.<span class="ruby-identifier">resource</span> <span class="ruby-operator">==</span> <span class="ruby-identifier">resource</span> <span class="ruby-operator">&amp;&amp;</span> <span class="ruby-identifier">interface</span>.<span class="ruby-identifier">version</span> <span class="ruby-operator">==</span> <span class="ruby-identifier">version</span>
    <span class="ruby-keyword">end</span>

    <span class="ruby-keyword">if</span> <span class="ruby-identifier">discovery_result</span>.<span class="ruby-identifier">nil?</span>
      <span class="ruby-identifier">raise</span> <span class="ruby-node">&quot;Hoodoo::Services::Middleware\#inter_resource_endpoint_for: Internal error - version #{ version } of resource #{ resource } endpoint is local according to the discovery engine, but no local service discovery record can be found&quot;</span>
    <span class="ruby-keyword">end</span>

    <span class="ruby-identifier">endpoint_options</span>[ <span class="ruby-value">:discovery_result</span> ] = <span class="ruby-identifier">discovery_result</span>

    <span class="ruby-keyword">return</span> <span class="ruby-constant">Hoodoo</span><span class="ruby-operator">::</span><span class="ruby-constant">Services</span><span class="ruby-operator">::</span><span class="ruby-constant">Middleware</span><span class="ruby-operator">::</span><span class="ruby-constant">InterResourceLocal</span>.<span class="ruby-identifier">new</span>(
      <span class="ruby-identifier">resource</span>,
      <span class="ruby-identifier">version</span>,
      <span class="ruby-identifier">endpoint_options</span>
    )

  <span class="ruby-keyword">else</span>

    <span class="ruby-comment"># For remote inter-resource calls, use Hoodoo::Client&#39;s endpoint</span>
    <span class="ruby-comment"># factory to get a (say) HTTP or AMQP contact endpoint, but then</span>
    <span class="ruby-comment"># wrap it with the middleware&#39;s remote call endpoint, since the</span>
    <span class="ruby-comment"># request requires extra processing before it goes to the Client</span>
    <span class="ruby-comment"># (e.g. session permission augmentation) and the result needs</span>
    <span class="ruby-comment"># extra processing before it is returned to the caller (e.g.</span>
    <span class="ruby-comment"># delete an augmented session, annotate any errors from call).</span>

    <span class="ruby-identifier">endpoint_options</span>[ <span class="ruby-value">:discoverer</span> ] = <span class="ruby-ivar">@discoverer</span>
    <span class="ruby-identifier">endpoint_options</span>[ <span class="ruby-value">:session</span>    ] = <span class="ruby-identifier">interaction</span>.<span class="ruby-identifier">context</span>.<span class="ruby-identifier">session</span>

    <span class="ruby-identifier">wrapped_endpoint</span> = <span class="ruby-constant">Hoodoo</span><span class="ruby-operator">::</span><span class="ruby-constant">Client</span><span class="ruby-operator">::</span><span class="ruby-constant">Endpoint</span>.<span class="ruby-identifier">endpoint_for</span>(
      <span class="ruby-identifier">resource</span>,
      <span class="ruby-identifier">version</span>,
      <span class="ruby-identifier">endpoint_options</span>
    )

    <span class="ruby-keyword">if</span> <span class="ruby-identifier">wrapped_endpoint</span>.<span class="ruby-identifier">is_a?</span>( <span class="ruby-constant">Hoodoo</span><span class="ruby-operator">::</span><span class="ruby-constant">Client</span><span class="ruby-operator">::</span><span class="ruby-constant">Endpoint</span><span class="ruby-operator">::</span><span class="ruby-constant">AMQP</span> ) <span class="ruby-operator">&amp;&amp;</span> <span class="ruby-keyword">defined?</span>( <span class="ruby-identifier">@@alchemy</span> )
      <span class="ruby-identifier">wrapped_endpoint</span>.<span class="ruby-identifier">alchemy</span> = <span class="ruby-identifier">@@alchemy</span>
    <span class="ruby-keyword">end</span>

    <span class="ruby-comment"># Using &quot;ForRemote&quot; here is redundant - we could just as well</span>
    <span class="ruby-comment"># pass wrapped_endpoint directly to an option in the</span>
    <span class="ruby-comment"># InterResourceRemote class - but keeping &quot;with the pattern&quot;</span>
    <span class="ruby-comment"># just sort of &#39;seems right&#39; and might be useful in future.</span>

    <span class="ruby-identifier">discovery_result</span> = <span class="ruby-constant">Hoodoo</span><span class="ruby-operator">::</span><span class="ruby-constant">Services</span><span class="ruby-operator">::</span><span class="ruby-constant">Discovery</span><span class="ruby-operator">::</span><span class="ruby-constant">ForRemote</span>.<span class="ruby-identifier">new</span>(
      <span class="ruby-value">:resource</span>         =<span class="ruby-operator">&gt;</span> <span class="ruby-identifier">resource</span>,
      <span class="ruby-value">:version</span>          =<span class="ruby-operator">&gt;</span> <span class="ruby-identifier">version</span>,
      <span class="ruby-value">:wrapped_endpoint</span> =<span class="ruby-operator">&gt;</span> <span class="ruby-identifier">wrapped_endpoint</span>
    )

    <span class="ruby-keyword">return</span> <span class="ruby-constant">Hoodoo</span><span class="ruby-operator">::</span><span class="ruby-constant">Services</span><span class="ruby-operator">::</span><span class="ruby-constant">Middleware</span><span class="ruby-operator">::</span><span class="ruby-constant">InterResourceRemote</span>.<span class="ruby-identifier">new</span>(
      <span class="ruby-identifier">resource</span>,
      <span class="ruby-identifier">version</span>,
      {
        <span class="ruby-value">:interaction</span>      =<span class="ruby-operator">&gt;</span> <span class="ruby-identifier">interaction</span>,
        <span class="ruby-value">:discovery_result</span> =<span class="ruby-operator">&gt;</span> <span class="ruby-identifier">discovery_result</span>
      }
    )
  <span class="ruby-keyword">end</span>
<span class="ruby-keyword">end</span></pre>
            </div>
        </div>
    </div>
    <div class="method">
        <div class="title method-title" id="method-i-inter_resource_local">
            <b>inter_resource_local</b>( source_interaction:, discovery_result:, endpoint:, action:, ident: nil, body_hash: nil, query_hash: nil )
            <a href="../../../classes/Hoodoo/Services/Middleware.html#method-i-inter_resource_local" name="method-i-inter_resource_local" class="permalink">Link</a>
        </div>

        <div class="description">
            <p>Make a local (non-HTTP local Ruby method call) inter-resource call. This is
fast compared to any remote resource call, even though there is still a lot
of overhead involved in setting up data so that the target resource “sees”
the call in the same way as any other.</p>

<p>Named parameters are as follows:</p>
<dl class="rdoc-list note-list"><dt><code>source_interaction</code>
<dd>
<p>A <a
href="Middleware/Interaction.html">Hoodoo::Services::Middleware::Interaction</a>
instance for the inbound call which is being processed right now by some
resource endpoint implementation and this implementation is now making an
inter-resource call as part of its processing;</p>
</dd><dt><code>discovery_result</code>
<dd>
<p>A <a
href="Discovery/ForLocal.html">Hoodoo::Services::Discovery::ForLocal</a>
instance describing the target of the inter-resource call;</p>
</dd><dt><code>endpoint</code>
<dd>
<p>The calling <a href="../Client/Endpoint.html">Hoodoo::Client::Endpoint</a>
subclass instance (used for e.g. locale, dated-at);</p>
</dd><dt><code>action</code>
<dd>
<p>A <a
href="Middleware.html#ALLOWED_ACTIONS">Hoodoo::Services::Middleware::ALLOWED_ACTIONS</a>
entry;</p>
</dd><dt><code>ident</code>
<dd>
<p><a href="../UUID.html">UUID</a> or other unique identifier of a resource
instance. Required for <code>show</code>, <code>update</code> and
<code>delete</code> actions, ignored for others;</p>
</dd><dt><code>query_hash</code>
<dd>
<p>Optional Hash of query data to be turned into a query string - applicable
to any action;</p>
</dd><dt><code>body_hash</code>
<dd>
<p>Hash of data to convert to a body string using the source interaction&#39;s
described content type. Required for <code>create</code> and
<code>update</code> actions, ignored for others.</p>
</dd></dl>

<p>A <a
href="../Client/AugmentedArray.html">Hoodoo::Client::AugmentedArray</a> or
<a href="../Client/AugmentedHash.html">Hoodoo::Client::AugmentedHash</a> is
returned from these methods; @response or the wider processing context is
not automatically modified. Callers MUST use the methods provided by <a
href="../Client/AugmentedBase.html">Hoodoo::Client::AugmentedBase</a> to
detect and handle error conditions, unless for some reason they wish to
ignore inter-resource call errors.</p>
        </div>



        <div class="sourcecode">

            <p class="source-link">
                Source:
                <a href="javascript:toggleSource('method-i-inter_resource_local_source')" id="l_method-i-inter_resource_local_source">show</a>
            </p>
            <div id="method-i-inter_resource_local_source" class="dyn-source">
<<<<<<< HEAD
                <pre><span class="ruby-comment"># File lib/hoodoo/services/middleware/middleware.rb, line 812</span>
=======
                <pre><span class="ruby-comment"># File lib/hoodoo/services/middleware/middleware.rb, line 789</span>
>>>>>>> c111e594
<span class="ruby-keyword">def</span> <span class="ruby-identifier">inter_resource_local</span>( <span class="ruby-identifier">source_interaction</span>,,
                          <span class="ruby-identifier">discovery_result</span>,,
                          <span class="ruby-identifier">endpoint</span>,,
                          <span class="ruby-identifier">action</span>,,
                          <span class="ruby-identifier">ident</span><span class="ruby-operator">:</span>      <span class="ruby-keyword">nil</span>,
                          <span class="ruby-identifier">body_hash</span><span class="ruby-operator">:</span>  <span class="ruby-keyword">nil</span>,
                          <span class="ruby-identifier">query_hash</span><span class="ruby-operator">:</span> <span class="ruby-keyword">nil</span> )

  <span class="ruby-comment"># We must construct a call context for the local service. This means</span>
  <span class="ruby-comment"># a local request object which we fill in with data just as if we&#39;d</span>
  <span class="ruby-comment"># parsed an inbound HTTP request and a response object that contains</span>
  <span class="ruby-comment"># the usual default data.</span>

  <span class="ruby-identifier">interface</span>      = <span class="ruby-identifier">discovery_result</span>.<span class="ruby-identifier">interface_class</span>
  <span class="ruby-identifier">implementation</span> = <span class="ruby-identifier">discovery_result</span>.<span class="ruby-identifier">implementation_instance</span>

  <span class="ruby-comment"># Need to possibly augment the caller&#39;s session - same rationale</span>
  <span class="ruby-comment"># as #local_service_remote, so see that for details.</span>

  <span class="ruby-identifier">session</span> = <span class="ruby-identifier">source_interaction</span>.<span class="ruby-identifier">context</span>.<span class="ruby-identifier">session</span>

  <span class="ruby-keyword">unless</span> <span class="ruby-identifier">session</span>.<span class="ruby-identifier">nil?</span> <span class="ruby-operator">||</span> <span class="ruby-identifier">source_interaction</span>.<span class="ruby-identifier">using_test_session?</span>
    <span class="ruby-identifier">session</span> = <span class="ruby-identifier">session</span>.<span class="ruby-identifier">augment_with_permissions_for</span>( <span class="ruby-identifier">source_interaction</span> )
  <span class="ruby-keyword">end</span>

  <span class="ruby-keyword">if</span> <span class="ruby-identifier">session</span> <span class="ruby-operator">==</span> <span class="ruby-keyword">false</span>
    <span class="ruby-identifier">hash</span> = <span class="ruby-constant">Hoodoo</span><span class="ruby-operator">::</span><span class="ruby-constant">Client</span><span class="ruby-operator">::</span><span class="ruby-constant">AugmentedHash</span>.<span class="ruby-identifier">new</span>
    <span class="ruby-identifier">hash</span>.<span class="ruby-identifier">platform_errors</span>.<span class="ruby-identifier">add_error</span>( <span class="ruby-string">&#39;platform.invalid_session&#39;</span> )
    <span class="ruby-keyword">return</span> <span class="ruby-identifier">hash</span>
  <span class="ruby-keyword">end</span>

  <span class="ruby-identifier">mock_rack_env</span> = {
    <span class="ruby-string">&#39;HTTP_X_INTERACTION_ID&#39;</span> =<span class="ruby-operator">&gt;</span> <span class="ruby-identifier">source_interaction</span>.<span class="ruby-identifier">interaction_id</span>
  }

  <span class="ruby-identifier">local_interaction</span> = <span class="ruby-constant">Hoodoo</span><span class="ruby-operator">::</span><span class="ruby-constant">Services</span><span class="ruby-operator">::</span><span class="ruby-constant">Middleware</span><span class="ruby-operator">::</span><span class="ruby-constant">Interaction</span>.<span class="ruby-identifier">new</span>(
    <span class="ruby-identifier">mock_rack_env</span>,
    <span class="ruby-keyword">self</span>,
    <span class="ruby-identifier">session</span>
  )

  <span class="ruby-identifier">local_interaction</span>.<span class="ruby-identifier">target_interface</span>           = <span class="ruby-identifier">interface</span>
  <span class="ruby-identifier">local_interaction</span>.<span class="ruby-identifier">target_implementation</span>      = <span class="ruby-identifier">implementation</span>
  <span class="ruby-identifier">local_interaction</span>.<span class="ruby-identifier">requested_content_type</span>     = <span class="ruby-identifier">source_interaction</span>.<span class="ruby-identifier">requested_content_type</span>
  <span class="ruby-identifier">local_interaction</span>.<span class="ruby-identifier">requested_content_encoding</span> = <span class="ruby-identifier">source_interaction</span>.<span class="ruby-identifier">requested_content_encoding</span>

  <span class="ruby-comment"># For convenience...</span>

  <span class="ruby-identifier">local_request</span>  = <span class="ruby-identifier">local_interaction</span>.<span class="ruby-identifier">context</span>.<span class="ruby-identifier">request</span>
  <span class="ruby-identifier">local_response</span> = <span class="ruby-identifier">local_interaction</span>.<span class="ruby-identifier">context</span>.<span class="ruby-identifier">response</span>

  <span class="ruby-comment"># Carry through any endpoint-specified request orientated attributes.</span>

  <span class="ruby-identifier">local_request</span>.<span class="ruby-identifier">locale</span> = <span class="ruby-identifier">endpoint</span>.<span class="ruby-identifier">locale</span>

  <span class="ruby-constant">Hoodoo</span><span class="ruby-operator">::</span><span class="ruby-constant">Client</span><span class="ruby-operator">::</span><span class="ruby-constant">Headers</span><span class="ruby-operator">::</span><span class="ruby-constant">HEADER_TO_PROPERTY</span>.<span class="ruby-identifier">each</span> <span class="ruby-keyword">do</span> <span class="ruby-operator">|</span> <span class="ruby-identifier">rack_header</span>, <span class="ruby-identifier">description</span> <span class="ruby-operator">|</span>
    <span class="ruby-identifier">property</span>        = <span class="ruby-identifier">description</span>[ <span class="ruby-value">:property</span>        ]
    <span class="ruby-identifier">property_writer</span> = <span class="ruby-identifier">description</span>[ <span class="ruby-value">:property_writer</span> ]

    <span class="ruby-identifier">value</span> = <span class="ruby-identifier">endpoint</span>.<span class="ruby-identifier">send</span>( <span class="ruby-identifier">property</span> )

    <span class="ruby-identifier">local_request</span>.<span class="ruby-identifier">send</span>( <span class="ruby-identifier">property_writer</span>, <span class="ruby-identifier">value</span> ) <span class="ruby-keyword">unless</span> <span class="ruby-identifier">value</span>.<span class="ruby-identifier">nil?</span>
  <span class="ruby-keyword">end</span>

  <span class="ruby-comment"># Initialise the response data.</span>

  <span class="ruby-identifier">set_common_response_headers</span>( <span class="ruby-identifier">local_interaction</span> )
  <span class="ruby-identifier">update_response_for</span>( <span class="ruby-identifier">local_response</span>, <span class="ruby-identifier">interface</span> )

  <span class="ruby-comment"># Work out what kind of result the caller is expecting.</span>

  <span class="ruby-identifier">result_class</span> = <span class="ruby-keyword">if</span> <span class="ruby-identifier">action</span> <span class="ruby-operator">==</span> <span class="ruby-value">:list</span>
    <span class="ruby-constant">Hoodoo</span><span class="ruby-operator">::</span><span class="ruby-constant">Client</span><span class="ruby-operator">::</span><span class="ruby-constant">AugmentedArray</span>
  <span class="ruby-keyword">else</span>
    <span class="ruby-constant">Hoodoo</span><span class="ruby-operator">::</span><span class="ruby-constant">Client</span><span class="ruby-operator">::</span><span class="ruby-constant">AugmentedHash</span>
  <span class="ruby-keyword">end</span>

  <span class="ruby-comment"># Add errors from the local service response into an augmented object</span>
  <span class="ruby-comment"># for responding early (via a Proc for internal reuse later).</span>

  <span class="ruby-identifier">add_local_errors</span> = <span class="ruby-constant">Proc</span>.<span class="ruby-identifier">new</span> {
    <span class="ruby-identifier">result</span>                  = <span class="ruby-identifier">result_class</span>.<span class="ruby-identifier">new</span>
    <span class="ruby-identifier">result</span>.<span class="ruby-identifier">response_options</span> = <span class="ruby-constant">Hoodoo</span><span class="ruby-operator">::</span><span class="ruby-constant">Client</span><span class="ruby-operator">::</span><span class="ruby-constant">Headers</span>.<span class="ruby-identifier">x_header_to_options</span>(
      <span class="ruby-identifier">local_response</span>.<span class="ruby-identifier">headers</span>
    )

    <span class="ruby-identifier">result</span>.<span class="ruby-identifier">platform_errors</span>.<span class="ruby-identifier">merge!</span>( <span class="ruby-identifier">local_response</span>.<span class="ruby-identifier">errors</span> )
    <span class="ruby-identifier">result</span>
  }

  <span class="ruby-comment"># Figure out initial action / authorisation results for this request.</span>
  <span class="ruby-comment"># We may still have to construct a context and ask the service after.</span>

  <span class="ruby-identifier">upc</span>  = []
  <span class="ruby-identifier">upc</span> <span class="ruby-operator">&lt;&lt;</span> <span class="ruby-identifier">ident</span> <span class="ruby-keyword">unless</span> <span class="ruby-identifier">ident</span>.<span class="ruby-identifier">nil?</span> <span class="ruby-operator">||</span> <span class="ruby-identifier">ident</span>.<span class="ruby-identifier">empty?</span>

  <span class="ruby-identifier">local_interaction</span>.<span class="ruby-identifier">requested_action</span> = <span class="ruby-identifier">action</span>
  <span class="ruby-identifier">authorisation</span>                      = <span class="ruby-identifier">determine_authorisation</span>( <span class="ruby-identifier">local_interaction</span> )

  <span class="ruby-comment"># In addition, check security on any would-have-been-a-secured-header</span>
  <span class="ruby-comment"># property.</span>

  <span class="ruby-keyword">return</span> <span class="ruby-identifier">add_local_errors</span>.<span class="ruby-identifier">call</span>() <span class="ruby-keyword">if</span> <span class="ruby-identifier">local_response</span>.<span class="ruby-identifier">halt_processing?</span>

  <span class="ruby-constant">Hoodoo</span><span class="ruby-operator">::</span><span class="ruby-constant">Client</span><span class="ruby-operator">::</span><span class="ruby-constant">Headers</span><span class="ruby-operator">::</span><span class="ruby-constant">HEADER_TO_PROPERTY</span>.<span class="ruby-identifier">each</span> <span class="ruby-keyword">do</span> <span class="ruby-operator">|</span> <span class="ruby-identifier">rack_header</span>, <span class="ruby-identifier">description</span> <span class="ruby-operator">|</span>

    <span class="ruby-keyword">next</span> <span class="ruby-keyword">if</span> <span class="ruby-identifier">description</span>[ <span class="ruby-value">:secured</span> ] <span class="ruby-operator">!=</span> <span class="ruby-keyword">true</span>
    <span class="ruby-keyword">next</span> <span class="ruby-keyword">if</span> <span class="ruby-identifier">endpoint</span>.<span class="ruby-identifier">send</span>( <span class="ruby-identifier">description</span>[ <span class="ruby-value">:property</span> ] ).<span class="ruby-identifier">nil?</span>

    <span class="ruby-identifier">real_header</span> = <span class="ruby-identifier">description</span>[ <span class="ruby-value">:header</span> ]

    <span class="ruby-keyword">if</span> (
         <span class="ruby-identifier">session</span>.<span class="ruby-identifier">respond_to?</span>( <span class="ruby-value">:scoping</span> ) <span class="ruby-operator">==</span> <span class="ruby-keyword">false</span> <span class="ruby-operator">||</span>
         <span class="ruby-identifier">session</span>.<span class="ruby-identifier">scoping</span>.<span class="ruby-identifier">respond_to?</span>( <span class="ruby-value">:authorised_http_headers</span> ) <span class="ruby-operator">==</span> <span class="ruby-keyword">false</span> <span class="ruby-operator">||</span>
         <span class="ruby-identifier">session</span>.<span class="ruby-identifier">scoping</span>.<span class="ruby-identifier">authorised_http_headers</span>.<span class="ruby-identifier">respond_to?</span>( <span class="ruby-value">:include?</span> ) <span class="ruby-operator">==</span> <span class="ruby-keyword">false</span> <span class="ruby-operator">||</span>
         (
           <span class="ruby-identifier">session</span>.<span class="ruby-identifier">scoping</span>.<span class="ruby-identifier">authorised_http_headers</span>.<span class="ruby-identifier">include?</span>( <span class="ruby-identifier">rack_header</span> ) <span class="ruby-operator">==</span> <span class="ruby-keyword">false</span> <span class="ruby-operator">&amp;&amp;</span>
           <span class="ruby-identifier">session</span>.<span class="ruby-identifier">scoping</span>.<span class="ruby-identifier">authorised_http_headers</span>.<span class="ruby-identifier">include?</span>( <span class="ruby-identifier">real_header</span> ) <span class="ruby-operator">==</span> <span class="ruby-keyword">false</span>
         )
       )

      <span class="ruby-identifier">local_response</span>.<span class="ruby-identifier">errors</span>.<span class="ruby-identifier">add_error</span>( <span class="ruby-string">&#39;platform.forbidden&#39;</span> )
      <span class="ruby-keyword">break</span>
    <span class="ruby-keyword">end</span>
  <span class="ruby-keyword">end</span>

  <span class="ruby-keyword">return</span> <span class="ruby-identifier">add_local_errors</span>.<span class="ruby-identifier">call</span>() <span class="ruby-keyword">if</span> <span class="ruby-identifier">local_response</span>.<span class="ruby-identifier">halt_processing?</span>

  <span class="ruby-identifier">deal_with_x_assume_identity_of</span>( <span class="ruby-identifier">local_interaction</span> )

  <span class="ruby-keyword">return</span> <span class="ruby-identifier">add_local_errors</span>.<span class="ruby-identifier">call</span>() <span class="ruby-keyword">if</span> <span class="ruby-identifier">local_response</span>.<span class="ruby-identifier">halt_processing?</span>

  <span class="ruby-comment"># Construct the local request details.</span>

  <span class="ruby-identifier">local_request</span>.<span class="ruby-identifier">uri_path_components</span> = <span class="ruby-identifier">upc</span>
  <span class="ruby-identifier">local_request</span>.<span class="ruby-identifier">uri_path_extension</span>  = <span class="ruby-string">&#39;&#39;</span>

  <span class="ruby-keyword">unless</span> <span class="ruby-identifier">query_hash</span>.<span class="ruby-identifier">nil?</span>
    <span class="ruby-identifier">query_hash</span> = <span class="ruby-constant">Hoodoo</span><span class="ruby-operator">::</span><span class="ruby-constant">Utilities</span>.<span class="ruby-identifier">stringify</span>( <span class="ruby-identifier">query_hash</span> )

    <span class="ruby-comment"># This is for inter-resource local calls where a service author</span>
    <span class="ruby-comment"># specifies &quot;:_embed =&gt; &#39;foo&#39;&quot; accidentally, forgetting that it</span>
    <span class="ruby-comment"># should be a single element array. It&#39;s such a common mistake</span>
    <span class="ruby-comment"># that we tolerate it here. Same for &quot;_reference&quot;.</span>

    <span class="ruby-identifier">data</span> = <span class="ruby-identifier">query_hash</span>[ <span class="ruby-string">&#39;_embed&#39;</span> ]
    <span class="ruby-identifier">query_hash</span>[ <span class="ruby-string">&#39;_embed&#39;</span> ] = [ <span class="ruby-identifier">data</span> ] <span class="ruby-keyword">if</span> <span class="ruby-identifier">data</span>.<span class="ruby-identifier">is_a?</span>( <span class="ruby-operator">::</span><span class="ruby-constant">String</span> ) <span class="ruby-operator">||</span> <span class="ruby-identifier">data</span>.<span class="ruby-identifier">is_a?</span>( <span class="ruby-operator">::</span><span class="ruby-constant">Symbol</span> )

    <span class="ruby-identifier">data</span> = <span class="ruby-identifier">query_hash</span>[ <span class="ruby-string">&#39;_reference&#39;</span> ]
    <span class="ruby-identifier">query_hash</span>[ <span class="ruby-string">&#39;_reference&#39;</span> ] = [ <span class="ruby-identifier">data</span> ] <span class="ruby-keyword">if</span> <span class="ruby-identifier">data</span>.<span class="ruby-identifier">is_a?</span>( <span class="ruby-operator">::</span><span class="ruby-constant">String</span> ) <span class="ruby-operator">||</span> <span class="ruby-identifier">data</span>.<span class="ruby-identifier">is_a?</span>( <span class="ruby-operator">::</span><span class="ruby-constant">Symbol</span> )

    <span class="ruby-comment"># Regardless, make sure embed/reference array data contains strings.</span>

    <span class="ruby-identifier">query_hash</span>[ <span class="ruby-string">&#39;_embed&#39;</span>     ].<span class="ruby-identifier">map!</span>( <span class="ruby-operator">&amp;</span><span class="ruby-value">:to_s</span> ) <span class="ruby-keyword">unless</span> <span class="ruby-identifier">query_hash</span>[ <span class="ruby-string">&#39;_embed&#39;</span>     ].<span class="ruby-identifier">nil?</span>
    <span class="ruby-identifier">query_hash</span>[ <span class="ruby-string">&#39;_reference&#39;</span> ].<span class="ruby-identifier">map!</span>( <span class="ruby-operator">&amp;</span><span class="ruby-value">:to_s</span> ) <span class="ruby-keyword">unless</span> <span class="ruby-identifier">query_hash</span>[ <span class="ruby-string">&#39;_reference&#39;</span> ].<span class="ruby-identifier">nil?</span>

    <span class="ruby-identifier">process_query_hash</span>( <span class="ruby-identifier">local_interaction</span>, <span class="ruby-identifier">query_hash</span> )
  <span class="ruby-keyword">end</span>

  <span class="ruby-identifier">local_request</span>.<span class="ruby-identifier">body</span> = <span class="ruby-identifier">body_hash</span>

  <span class="ruby-comment"># The inter-resource local backend does not accept or process the</span>
  <span class="ruby-comment"># equivalent of the X-Resource-UUID &quot;set the ID to &lt;this&gt;&quot; HTTP</span>
  <span class="ruby-comment"># header, so we do not call &quot;maybe_update_body_data_for()&quot; here;</span>
  <span class="ruby-comment"># we only need to validate it.</span>
  <span class="ruby-comment">#</span>
  <span class="ruby-keyword">if</span> ( <span class="ruby-identifier">action</span> <span class="ruby-operator">==</span> <span class="ruby-value">:create</span> <span class="ruby-operator">||</span> <span class="ruby-identifier">action</span> <span class="ruby-operator">==</span> <span class="ruby-value">:update</span> )
    <span class="ruby-identifier">validate_body_data_for</span>( <span class="ruby-identifier">local_interaction</span> )
  <span class="ruby-keyword">end</span>

  <span class="ruby-keyword">return</span> <span class="ruby-identifier">add_local_errors</span>.<span class="ruby-identifier">call</span>() <span class="ruby-keyword">if</span> <span class="ruby-identifier">local_response</span>.<span class="ruby-identifier">halt_processing?</span>

  <span class="ruby-comment"># Can now, if necessary, do a final check with the target endpoint</span>
  <span class="ruby-comment"># for authorisation.</span>

  <span class="ruby-keyword">if</span> <span class="ruby-identifier">authorisation</span> <span class="ruby-operator">==</span> <span class="ruby-constant">Hoodoo</span><span class="ruby-operator">::</span><span class="ruby-constant">Services</span><span class="ruby-operator">::</span><span class="ruby-constant">Permissions</span><span class="ruby-operator">::</span><span class="ruby-constant">ASK</span>
    <span class="ruby-identifier">ask_for_authorisation</span>( <span class="ruby-identifier">local_interaction</span> )
    <span class="ruby-keyword">return</span> <span class="ruby-identifier">add_local_errors</span>.<span class="ruby-identifier">call</span>() <span class="ruby-keyword">if</span> <span class="ruby-identifier">local_response</span>.<span class="ruby-identifier">halt_processing?</span>
  <span class="ruby-keyword">end</span>

  <span class="ruby-comment"># Dispatch the call.</span>

  <span class="ruby-identifier">debug_log</span>( <span class="ruby-identifier">local_interaction</span>, <span class="ruby-string">&#39;Dispatching local inter-resource call&#39;</span>, <span class="ruby-identifier">local_request</span>.<span class="ruby-identifier">body</span> )
  <span class="ruby-identifier">dispatch</span>( <span class="ruby-identifier">local_interaction</span> )

  <span class="ruby-comment"># If we get this far the interim session isn&#39;t needed. We might have</span>
  <span class="ruby-comment"># exited early due to errors above and left this behind, but that&#39;s not</span>
  <span class="ruby-comment"># the end of the world - it&#39;ll expire out of the Hoodoo::TransientStore</span>
  <span class="ruby-comment"># eventually.</span>
  <span class="ruby-comment">#</span>
  <span class="ruby-keyword">if</span> <span class="ruby-identifier">session</span> <span class="ruby-operator">&amp;&amp;</span>
     <span class="ruby-identifier">source_interaction</span>.<span class="ruby-identifier">context</span> <span class="ruby-operator">&amp;&amp;</span>
     <span class="ruby-identifier">source_interaction</span>.<span class="ruby-identifier">context</span>.<span class="ruby-identifier">session</span> <span class="ruby-operator">&amp;&amp;</span>
     <span class="ruby-identifier">session</span>.<span class="ruby-identifier">session_id</span> <span class="ruby-operator">!=</span> <span class="ruby-identifier">source_interaction</span>.<span class="ruby-identifier">context</span>.<span class="ruby-identifier">session</span>.<span class="ruby-identifier">session_id</span>

    <span class="ruby-comment"># Ignore errors, there&#39;s nothing much we can do about them and in</span>
    <span class="ruby-comment"># the worst case we just have to wait for this to expire naturally.</span>

    <span class="ruby-identifier">session</span>.<span class="ruby-identifier">delete_from_store</span>()
  <span class="ruby-keyword">end</span>

  <span class="ruby-comment"># Extract the returned data, handling error conditions.</span>

  <span class="ruby-keyword">if</span> <span class="ruby-identifier">local_response</span>.<span class="ruby-identifier">halt_processing?</span>
    <span class="ruby-identifier">result</span> = <span class="ruby-identifier">result_class</span>.<span class="ruby-identifier">new</span>
    <span class="ruby-identifier">result</span>.<span class="ruby-identifier">set_platform_errors</span>(
      <span class="ruby-identifier">annotate_errors_from_other_resource</span>( <span class="ruby-identifier">local_response</span>.<span class="ruby-identifier">errors</span> )
    )

  <span class="ruby-keyword">else</span>
    <span class="ruby-identifier">body</span> = <span class="ruby-identifier">local_response</span>.<span class="ruby-identifier">body</span>

    <span class="ruby-keyword">if</span> <span class="ruby-identifier">action</span> <span class="ruby-operator">==</span> <span class="ruby-value">:list</span> <span class="ruby-operator">&amp;&amp;</span> <span class="ruby-identifier">body</span>.<span class="ruby-identifier">is_a?</span>( <span class="ruby-operator">::</span><span class="ruby-constant">Array</span> )
      <span class="ruby-identifier">result</span>                        = <span class="ruby-constant">Hoodoo</span><span class="ruby-operator">::</span><span class="ruby-constant">Client</span><span class="ruby-operator">::</span><span class="ruby-constant">AugmentedArray</span>.<span class="ruby-identifier">new</span>( <span class="ruby-identifier">body</span> )
      <span class="ruby-identifier">result</span>.<span class="ruby-identifier">dataset_size</span>           = <span class="ruby-identifier">local_response</span>.<span class="ruby-identifier">dataset_size</span>
      <span class="ruby-identifier">result</span>.<span class="ruby-identifier">estimated_dataset_size</span> = <span class="ruby-identifier">local_response</span>.<span class="ruby-identifier">estimated_dataset_size</span>

    <span class="ruby-keyword">elsif</span> <span class="ruby-identifier">action</span> <span class="ruby-operator">!=</span> <span class="ruby-value">:list</span> <span class="ruby-operator">&amp;&amp;</span> <span class="ruby-identifier">body</span>.<span class="ruby-identifier">is_a?</span>( <span class="ruby-operator">::</span><span class="ruby-constant">Hash</span> )
      <span class="ruby-identifier">result</span> = <span class="ruby-constant">Hoodoo</span><span class="ruby-operator">::</span><span class="ruby-constant">Client</span><span class="ruby-operator">::</span><span class="ruby-constant">AugmentedHash</span>[ <span class="ruby-identifier">body</span> ]

    <span class="ruby-keyword">elsif</span> <span class="ruby-identifier">local_request</span>.<span class="ruby-identifier">deja_vu</span> <span class="ruby-operator">&amp;&amp;</span> <span class="ruby-identifier">body</span> <span class="ruby-operator">==</span> <span class="ruby-string">&#39;&#39;</span>
      <span class="ruby-identifier">result</span> = <span class="ruby-identifier">result_class</span>.<span class="ruby-identifier">new</span>

    <span class="ruby-keyword">else</span>
      <span class="ruby-identifier">raise</span> <span class="ruby-node">&quot;Hoodoo::Services::Middleware: Unexpected response type &#39;#{ body.class.name }&#39; received from a local inter-resource call for action &#39;#{ action }&#39;&quot;</span>

    <span class="ruby-keyword">end</span>

  <span class="ruby-keyword">end</span>

  <span class="ruby-identifier">result</span>.<span class="ruby-identifier">response_options</span> = <span class="ruby-constant">Hoodoo</span><span class="ruby-operator">::</span><span class="ruby-constant">Client</span><span class="ruby-operator">::</span><span class="ruby-constant">Headers</span>.<span class="ruby-identifier">x_header_to_options</span>(
    <span class="ruby-identifier">local_response</span>.<span class="ruby-identifier">headers</span>
  )

  <span class="ruby-keyword">return</span> <span class="ruby-identifier">result</span>
<span class="ruby-keyword">end</span></pre>
            </div>
        </div>
    </div>
    <div class="method">
        <div class="title method-title" id="method-i-monkey_log_inbound_request">
            <b>monkey_log_inbound_request</b>( interaction )
            <a href="../../../classes/Hoodoo/Services/Middleware.html#method-i-monkey_log_inbound_request" name="method-i-monkey_log_inbound_request" class="permalink">Link</a>
        </div>

        <div class="description">
            <p>Make an “inbound” call log based on the given interaction.</p>
<dl class="rdoc-list note-list"><dt>interaction
<dd>
<p><a
href="Middleware/Interaction.html">Hoodoo::Services::Middleware::Interaction</a>
describing the inbound request. The <code>interaction_id</code>,
<code>rack_request</code> and <code>session</code> data is used (the latter
being optional). If <code>target_interface</code> and
<code>requested_action</code> are available, body data <em>might</em> be
logged according to secure log settings in the interface; if these values
are unset, body data is <em>not</em> logged.</p>
</dd></dl>
        </div>



        <div class="sourcecode">

            <p class="source-link">
                Source:
                <a href="javascript:toggleSource('method-i-monkey_log_inbound_request_source')" id="l_method-i-monkey_log_inbound_request_source">show</a>
            </p>
            <div id="method-i-monkey_log_inbound_request_source" class="dyn-source">
<<<<<<< HEAD
                <pre><span class="ruby-comment"># File lib/hoodoo/services/middleware/middleware.rb, line 1059</span>
=======
                <pre><span class="ruby-comment"># File lib/hoodoo/services/middleware/middleware.rb, line 1035</span>
>>>>>>> c111e594
<span class="ruby-keyword">def</span> <span class="ruby-identifier">monkey_log_inbound_request</span>( <span class="ruby-identifier">interaction</span> )

  <span class="ruby-identifier">data</span> = <span class="ruby-identifier">build_common_log_data_for</span>( <span class="ruby-identifier">interaction</span> )

  <span class="ruby-comment"># Annoying dance required to extract all HTTP header data from Rack.</span>

  <span class="ruby-identifier">env</span>     = <span class="ruby-identifier">interaction</span>.<span class="ruby-identifier">rack_request</span>.<span class="ruby-identifier">env</span>
  <span class="ruby-identifier">headers</span> = <span class="ruby-identifier">env</span>.<span class="ruby-identifier">select</span> <span class="ruby-keyword">do</span> <span class="ruby-operator">|</span> <span class="ruby-identifier">key</span>, <span class="ruby-identifier">value</span> <span class="ruby-operator">|</span>
    <span class="ruby-identifier">key</span>.<span class="ruby-identifier">to_s</span>.<span class="ruby-identifier">match</span>( <span class="ruby-regexp">/^HTTP_/</span> )
  <span class="ruby-keyword">end</span>

  <span class="ruby-identifier">headers</span>[ <span class="ruby-string">&#39;CONTENT_TYPE&#39;</span>   ] = <span class="ruby-identifier">env</span>[ <span class="ruby-string">&#39;CONTENT_TYPE&#39;</span>   ]
  <span class="ruby-identifier">headers</span>[ <span class="ruby-string">&#39;CONTENT_LENGTH&#39;</span> ] = <span class="ruby-identifier">env</span>[ <span class="ruby-string">&#39;CONTENT_LENGTH&#39;</span> ]

  <span class="ruby-identifier">data</span>[ <span class="ruby-value">:payload</span> ] = {
    <span class="ruby-value">:method</span>  =<span class="ruby-operator">&gt;</span> <span class="ruby-identifier">env</span>[ <span class="ruby-string">&#39;REQUEST_METHOD&#39;</span>, ],
    <span class="ruby-value">:scheme</span>  =<span class="ruby-operator">&gt;</span> <span class="ruby-identifier">env</span>[ <span class="ruby-string">&#39;rack.url_scheme&#39;</span> ],
    <span class="ruby-value">:host</span>    =<span class="ruby-operator">&gt;</span> <span class="ruby-identifier">env</span>[ <span class="ruby-string">&#39;SERVER_NAME&#39;</span>     ],
    <span class="ruby-value">:port</span>    =<span class="ruby-operator">&gt;</span> <span class="ruby-identifier">env</span>[ <span class="ruby-string">&#39;SERVER_PORT&#39;</span>     ],
    <span class="ruby-value">:script</span>  =<span class="ruby-operator">&gt;</span> <span class="ruby-identifier">env</span>[ <span class="ruby-string">&#39;SCRIPT_NAME&#39;</span>     ],
    <span class="ruby-value">:path</span>    =<span class="ruby-operator">&gt;</span> <span class="ruby-identifier">env</span>[ <span class="ruby-string">&#39;PATH_INFO&#39;</span>       ],
    <span class="ruby-value">:query</span>   =<span class="ruby-operator">&gt;</span> <span class="ruby-identifier">env</span>[ <span class="ruby-string">&#39;QUERY_STRING&#39;</span>    ],
    <span class="ruby-value">:headers</span> =<span class="ruby-operator">&gt;</span> <span class="ruby-identifier">headers</span>
  }

  <span class="ruby-comment"># Deal with body data and security issues.</span>

  <span class="ruby-identifier">secure</span>    = <span class="ruby-keyword">true</span>
  <span class="ruby-identifier">interface</span> = <span class="ruby-identifier">interaction</span>.<span class="ruby-identifier">target_interface</span>
  <span class="ruby-identifier">action</span>    = <span class="ruby-identifier">interaction</span>.<span class="ruby-identifier">requested_action</span>

  <span class="ruby-keyword">unless</span> <span class="ruby-identifier">interface</span>.<span class="ruby-identifier">nil?</span> <span class="ruby-operator">||</span> <span class="ruby-identifier">action</span>.<span class="ruby-identifier">nil?</span>
    <span class="ruby-identifier">secure_log_actions</span> = <span class="ruby-identifier">interface</span>.<span class="ruby-identifier">secure_log_for</span>()
    <span class="ruby-identifier">secure_type</span>        = <span class="ruby-identifier">secure_log_actions</span>[ <span class="ruby-identifier">action</span> ]

    <span class="ruby-comment"># Allow body logging if there&#39;s no security specified for this action</span>
    <span class="ruby-comment"># or the security is specified for the response only (since we log the</span>
    <span class="ruby-comment"># request here).</span>
    <span class="ruby-comment">#</span>
    <span class="ruby-comment"># This means values of :both or :request will leave &quot;secure&quot; unchanged,</span>
    <span class="ruby-comment"># as will any other unexpected value that might get specified.</span>

    <span class="ruby-identifier">secure</span> = <span class="ruby-keyword">false</span> <span class="ruby-keyword">if</span> <span class="ruby-identifier">secure_type</span>.<span class="ruby-identifier">nil?</span> <span class="ruby-operator">||</span> <span class="ruby-identifier">secure_type</span> <span class="ruby-operator">==</span> <span class="ruby-value">:response</span>
  <span class="ruby-keyword">end</span>

  <span class="ruby-comment"># Compile the remaining log payload and send it.</span>

  <span class="ruby-keyword">unless</span> <span class="ruby-identifier">secure</span>
    <span class="ruby-identifier">body</span> = <span class="ruby-identifier">interaction</span>.<span class="ruby-identifier">rack_request</span>.<span class="ruby-identifier">body</span>.<span class="ruby-identifier">read</span>( <span class="ruby-constant">MAXIMUM_LOGGED_PAYLOAD_SIZE</span> )
           <span class="ruby-identifier">interaction</span>.<span class="ruby-identifier">rack_request</span>.<span class="ruby-identifier">body</span>.<span class="ruby-identifier">rewind</span>()

    <span class="ruby-identifier">data</span>[ <span class="ruby-value">:payload</span> ][ <span class="ruby-value">:body</span> ] = <span class="ruby-identifier">body</span>
  <span class="ruby-keyword">end</span>

  <span class="ruby-identifier">@@logger</span>.<span class="ruby-identifier">report</span>(
    <span class="ruby-value">:info</span>,
    <span class="ruby-value">:Middleware</span>,
    <span class="ruby-value">:inbound</span>,
    <span class="ruby-identifier">data</span>
  )

  <span class="ruby-keyword">return</span> <span class="ruby-keyword">nil</span>
<span class="ruby-keyword">end</span></pre>
            </div>
        </div>
    </div>
    <div class="contenttitle" id="Public+constants">
        Public constants
    </div>


    <!-- Section constants -->
    <div class="sectiontitle">Constants</div>
    <table border='0' cellpadding='5'>
        <tr valign='top' id='ALLOWED_ACTIONS'>
            <td class="attr-name">ALLOWED_ACTIONS</td>
            <td>=</td>
            <td class="attr-value"><pre>[
:list,
:show,
:create,
:update,
:delete,
]</pre></td>
        </tr>
        <tr valign='top'>
            <td>&nbsp;</td>
            <td colspan="2" class="attr-desc"><p>All allowed action names in implementations, used for internal checks. This
is also the default supported set of actions. Symbols.</p></td>
        </tr>
        <tr valign='top' id='ALLOWED_HTTP_METHODS'>
            <td class="attr-name">ALLOWED_HTTP_METHODS</td>
            <td>=</td>
            <td class="attr-value"><pre>Set.new( %w( GET POST PATCH DELETE ) )</pre></td>
        </tr>
        <tr valign='top'>
            <td>&nbsp;</td>
            <td colspan="2" class="attr-desc"><p>All allowed HTTP methods, related to <a
href="Middleware.html#ALLOWED_ACTIONS">ALLOWED_ACTIONS</a>.</p></td>
        </tr>
        <tr valign='top' id='ALLOWED_QUERIES_LIST'>
            <td class="attr-name">ALLOWED_QUERIES_LIST</td>
            <td>=</td>
            <td class="attr-value"><pre>[
&#39;offset&#39;,
&#39;limit&#39;,
&#39;sort&#39;,
&#39;direction&#39;,
&#39;search&#39;,
&#39;filter&#39;
]</pre></td>
        </tr>
        <tr valign='top'>
            <td>&nbsp;</td>
            <td colspan="2" class="attr-desc"><p>Allowed common fields in query strings (list actions only). Strings.</p>

<p>Only ever <strong>add</strong> to this list. As the API evolves, legacy
clients will be calling with previously documented query strings and
removing any entries from the list below could cause their requests to be
rejected with a &#39;platform.malformed&#39; error.</p></td>
        </tr>
        <tr valign='top' id='ALLOWED_QUERIES_ALL'>
            <td class="attr-name">ALLOWED_QUERIES_ALL</td>
            <td>=</td>
            <td class="attr-value"><pre>[
&#39;_embed&#39;,
&#39;_reference&#39;
]</pre></td>
        </tr>
        <tr valign='top'>
            <td>&nbsp;</td>
            <td colspan="2" class="attr-desc"><p>Allowed common fields in query strings (all actions). Strings. Adds to the
::ALLOWED_QUERIES_LIST for list actions.</p>

<p>Only ever <strong>add</strong> to this list. As the API evolves, legacy
clients will be calling with previously documented query strings and
removing any entries from the list below could cause their requests to be
rejected with a &#39;platform.malformed&#39; error.</p></td>
        </tr>
        <tr valign='top' id='SUPPORTED_MEDIA_TYPES'>
            <td class="attr-name">SUPPORTED_MEDIA_TYPES</td>
            <td>=</td>
            <td class="attr-value"><pre>[ &#39;application/json&#39; ]</pre></td>
        </tr>
        <tr valign='top'>
            <td>&nbsp;</td>
            <td colspan="2" class="attr-desc"><p>Allowed media types in Content-Type headers.</p></td>
        </tr>
        <tr valign='top' id='SUPPORTED_ENCODINGS'>
            <td class="attr-name">SUPPORTED_ENCODINGS</td>
            <td>=</td>
            <td class="attr-value"><pre>[ &#39;utf-8&#39; ]</pre></td>
        </tr>
        <tr valign='top'>
            <td>&nbsp;</td>
            <td colspan="2" class="attr-desc"><p>Allowed (required) charsets in Content-Type headers.</p></td>
        </tr>
        <tr valign='top' id='PROHIBITED_INBOUND_FIELDS'>
            <td class="attr-name">PROHIBITED_INBOUND_FIELDS</td>
            <td>=</td>
            <td class="attr-value"><pre>Hoodoo::Presenters::CommonResourceFields.get_schema().properties.keys</pre></td>
        </tr>
        <tr valign='top'>
            <td>&nbsp;</td>
            <td colspan="2" class="attr-desc"><p>Prohibited fields in creations or updates - these are the common fields
specified in the API, which are emergent in the platform or are set via
other routes (e.g. “language” comes from HTTP headers in requests). This is
obtained via the <a
href="../Presenters/CommonResourceFields.html">Hoodoo::Presenters::CommonResourceFields</a>
class and its described field schema, so see that for details.</p></td>
        </tr>
        <tr valign='top' id='MAXIMUM_PAYLOAD_SIZE'>
            <td class="attr-name">MAXIMUM_PAYLOAD_SIZE</td>
            <td>=</td>
            <td class="attr-value"><pre>1048576</pre></td>
        </tr>
        <tr valign='top'>
            <td>&nbsp;</td>
            <td colspan="2" class="attr-desc"><p>Somewhat arbitrary maximum incoming payload size to prevent ham-fisted DOS
attempts to consume RAM.</p></td>
        </tr>
        <tr valign='top' id='MAXIMUM_LOGGED_PAYLOAD_SIZE'>
            <td class="attr-name">MAXIMUM_LOGGED_PAYLOAD_SIZE</td>
            <td>=</td>
            <td class="attr-value"><pre>1024</pre></td>
        </tr>
        <tr valign='top'>
            <td>&nbsp;</td>
            <td colspan="2" class="attr-desc"><p>Maximum <strong>logged</strong> payload (inbound data) size.</p></td>
        </tr>
        <tr valign='top' id='MAXIMUM_LOGGED_RESPONSE_SIZE'>
            <td class="attr-name">MAXIMUM_LOGGED_RESPONSE_SIZE</td>
            <td>=</td>
            <td class="attr-value"><pre>1024</pre></td>
        </tr>
        <tr valign='top'>
            <td>&nbsp;</td>
            <td colspan="2" class="attr-desc"><p>Maximum <strong>logged</strong> response (outbound data) size.</p></td>
        </tr>
        <tr valign='top' id='DEFAULT_TEST_SESSION'>
            <td class="attr-name">DEFAULT_TEST_SESSION</td>
            <td>=</td>
            <td class="attr-value"><pre>Hoodoo::Services::Session.new</pre></td>
        </tr>
        <tr valign='top'>
            <td>&nbsp;</td>
            <td colspan="2" class="attr-desc"><p>The default test session; a <a
href="Session.html">Hoodoo::Services::Session</a> instance with the
following characteristics:</p>
<dl class="rdoc-list note-list"><dt><a href="Session.html">Session</a> ID
<dd>
<p><code>01234567890123456789012345678901</code></p>
</dd><dt>Caller ID
<dd>
<p><code>c5ea12fb7f414a46850e73ee1bf6d95e</code></p>
</dd><dt>Caller Version
<dd>
<p>1</p>
</dd><dt><a href="Permissions.html">Permissions</a>
<dd>
<p>Default/else/“allow” to allow all actions</p>
</dd><dt>Identity
<dd>
<p>Has <code>caller_id</code> as its only field</p>
</dd><dt>Scoping
<dd>
<p>All secured HTTP headers are allowed</p>
</dd></dl>

<p>Expires at:       Now plus 2 days</p>

<p>See also <a href="Middleware.html#method-c-test_session">::test_session</a>
and <a
href="Middleware.html#method-c-set_test_session">::set_test_session</a>.</p></td>
        </tr>
        <tr valign='top' id='FRAMEWORK_QUERY_VALUE_DATE_PROC'>
            <td class="attr-name">FRAMEWORK_QUERY_VALUE_DATE_PROC</td>
            <td>=</td>
            <td class="attr-value"><pre>-&gt; ( value ) {
Hoodoo::Utilities.valid_iso8601_subset_datetime?( value ) ?
Hoodoo::Utilities.rationalise_datetime( value )           :
nil
}</pre></td>
        </tr>
        <tr valign='top'>
            <td>&nbsp;</td>
            <td colspan="2" class="attr-desc"><p>A validation Proc for <a
href="Middleware.html#FRAMEWORK_QUERY_DATA">FRAMEWORK_QUERY_DATA</a> - see
that for details. This one ensures that the value is a valid ISO 8601
subset date/time string and evaluates to the parsed version of that string
if so.</p></td>
        </tr>
        <tr valign='top' id='FRAMEWORK_QUERY_VALUE_UUID_PROC'>
            <td class="attr-name">FRAMEWORK_QUERY_VALUE_UUID_PROC</td>
            <td>=</td>
            <td class="attr-value"><pre>-&gt; ( value ) {
value = Hoodoo::UUID.valid?( value ) &amp;&amp; value
value || nil # =&gt; &#39;value&#39; if &#39;value&#39; is truthy, &#39;nil&#39; if &#39;value&#39; falsy
}</pre></td>
        </tr>
        <tr valign='top'>
            <td>&nbsp;</td>
            <td colspan="2" class="attr-desc"><p>A validation Proc for <a
href="Middleware.html#FRAMEWORK_QUERY_DATA">FRAMEWORK_QUERY_DATA</a> - see
that for details. This one ensures that the value is a valid <a
href="../UUID.html">UUID</a> and evaluates to that <a
href="../UUID.html">UUID</a> string if so.</p></td>
        </tr>
        <tr valign='top' id='FRAMEWORK_QUERY_DATA'>
            <td class="attr-name">FRAMEWORK_QUERY_DATA</td>
            <td>=</td>
            <td class="attr-value"><pre>{
&#39;created_after&#39;  =&gt; FRAMEWORK_QUERY_VALUE_DATE_PROC,
&#39;created_before&#39; =&gt; FRAMEWORK_QUERY_VALUE_DATE_PROC,
&#39;created_by&#39;     =&gt; FRAMEWORK_QUERY_VALUE_UUID_PROC
}</pre></td>
        </tr>
        <tr valign='top'>
            <td>&nbsp;</td>
            <td colspan="2" class="attr-desc"><p>Out-of-box search and filter query keys. Interfaces can override the
support for these inside the <a
href="Interface.html#method-i-to_list">Hoodoo::Services::Interface#to_list</a>
block using <a
href="Interface/ToListDSL.html#method-i-do_not_search">Hoodoo::Services::Interface::ToListDSL#do_not_search</a>
and <a
href="Interface/ToListDSL.html#method-i-do_not_filter">Hoodoo::Services::Interface::ToListDSL#do_not_filter</a>.</p>

<p>Keys, in order, are:</p>
<ul><li>
<p>Query key to detect records with a <code>created_at</code> date that is
after the given value, in supporting resource; if used as a filter instead
of a search string, would find records on-or-before the date.</p>
</li><li>
<p>Query key to detect records with a <code>created_at</code> date that is
before the given value, in supporting resource; if used as a filter instead
of a search string, would find records on-or-after the date.</p>
</li></ul>

<p>Values are either a validation Proc or <code>nil</code> for no validation.
The Proc takes the search query value as its sole input paraeter and must
evaluate to the input value either unmodified or in some canonicalised form
if it is valid, else to <code>nil</code> if the input value is invalid. The
canonicalisation is typically used to coerce a URI query string based
String type into a more useful comparable entity such as an Integer or
DateTime.</p>

<p><strong>IMPORTANT</strong> - if this list is changed, any database support
modules - e.g. in <a
href="../ActiveRecord/Support.html">Hoodoo::ActiveRecord::Support</a> -
will need any internal mapping of “framework query keys to
module-appropriate query code” updating.</p></td>
        </tr>
    </table>


<!-- Methods -->
</div>

    </div>
  </body>
</html><|MERGE_RESOLUTION|>--- conflicted
+++ resolved
@@ -19,11 +19,7 @@
     <meta property="og:description" content="Rack middleware, declared in (e.g.) a config.">
 
     <meta name="keywords" content="Hoodoo::Services::Middleware class">
-<<<<<<< HEAD
-    <meta name="keywords" content="environment, has_memcached?, has_session_store?, memcached_host, session_store_uri, session_store_engine, on_queue?, service_name, de_facto_path_for, logger, set_logger, set_log_folder, set_verbose_logging, verbose_logging?, test_session, set_test_session, record_host_and_port, flush_services_for_test, new, call, inter_resource_endpoint_for, inter_resource_local, monkey_log_inbound_request">
-=======
     <meta name="keywords" content="environment, has_memcached?, memcached_host, clear_memcached_configuration_cache!, on_queue?, clear_queue_configuration_cache!, service_name, de_facto_path_for, logger, set_logger, set_log_folder, set_verbose_logging, verbose_logging?, test_session, set_test_session, record_host_and_port, flush_services_for_test, new, call, inter_resource_endpoint_for, inter_resource_local, monkey_log_inbound_request">
->>>>>>> c111e594
 </head>
 
 <body>
@@ -181,10 +177,7 @@
         <dd>
             <ul>
                 <li>
-                    <a href="#method-c-has_memcached-3F">has_memcached?</a>,
-                </li>
-                <li>
-                    <a href="#method-c-has_session_store-3F">has_session_store?</a>
+                    <a href="#method-c-has_memcached-3F">has_memcached?</a>
                 </li>
             </ul>
         </dd>
@@ -249,12 +242,6 @@
                     <a href="#method-c-service_name">service_name</a>,
                 </li>
                 <li>
-                    <a href="#method-c-session_store_engine">session_store_engine</a>,
-                </li>
-                <li>
-                    <a href="#method-c-session_store_uri">session_store_uri</a>,
-                </li>
-                <li>
                     <a href="#method-c-set_log_folder">set_log_folder</a>,
                 </li>
                 <li>
@@ -626,11 +613,7 @@
                 <a href="javascript:toggleSource('method-c-de_facto_path_for_source')" id="l_method-c-de_facto_path_for_source">show</a>
             </p>
             <div id="method-c-de_facto_path_for_source" class="dyn-source">
-<<<<<<< HEAD
-                <pre><span class="ruby-comment"># File lib/hoodoo/services/middleware/middleware.rb, line 340</span>
-=======
                 <pre><span class="ruby-comment"># File lib/hoodoo/services/middleware/middleware.rb, line 318</span>
->>>>>>> c111e594
 <span class="ruby-keyword">def</span> <span class="ruby-keyword">self</span>.<span class="ruby-identifier">de_facto_path_for</span>( <span class="ruby-identifier">resource</span>, <span class="ruby-identifier">version</span> )
   <span class="ruby-node">&quot;/#{ version }/#{ resource }&quot;</span>
 <span class="ruby-keyword">end</span></pre>
@@ -695,11 +678,7 @@
                 <a href="javascript:toggleSource('method-c-flush_services_for_test_source')" id="l_method-c-flush_services_for_test_source">show</a>
             </p>
             <div id="method-c-flush_services_for_test_source" class="dyn-source">
-<<<<<<< HEAD
-                <pre><span class="ruby-comment"># File lib/hoodoo/services/middleware/middleware.rb, line 490</span>
-=======
                 <pre><span class="ruby-comment"># File lib/hoodoo/services/middleware/middleware.rb, line 467</span>
->>>>>>> c111e594
 <span class="ruby-keyword">def</span> <span class="ruby-keyword">self</span>.<span class="ruby-identifier">flush_services_for_test</span>
   <span class="ruby-identifier">@@services</span>     = []
   <span class="ruby-identifier">@@service_name</span> = <span class="ruby-keyword">nil</span>
@@ -719,13 +698,9 @@
         </div>
 
         <div class="description">
-            <p>Return a boolean value for whether Memcached is explicitly defined as the
-<a href="../TransientStore.html">Hoodoo::TransientStore</a> engine. In
-previous versions, a <code>nil</code> response used to indicate local
-development without a queue available, but that is not a valid assumption
-in modern code.</p>
-
-<p>This method is deprecated and use of has_session_store? is preferred.</p>
+            <p>Do we have Memcached available? If not, assume local development with
+higher level queue services not available. Most service authors should not
+ever need to check this.</p>
         </div>
 
 
@@ -737,43 +712,10 @@
                 <a href="javascript:toggleSource('method-c-has_memcached-3F_source')" id="l_method-c-has_memcached-3F_source">show</a>
             </p>
             <div id="method-c-has_memcached-3F_source" class="dyn-source">
-                <pre><span class="ruby-comment"># File lib/hoodoo/services/middleware/middleware.rb, line 254</span>
+                <pre><span class="ruby-comment"># File lib/hoodoo/services/middleware/middleware.rb, line 250</span>
 <span class="ruby-keyword">def</span> <span class="ruby-keyword">self</span>.<span class="ruby-identifier">has_memcached?</span>
-  <span class="ruby-constant">Hoodoo</span><span class="ruby-operator">::</span><span class="ruby-constant">Services</span><span class="ruby-operator">::</span><span class="ruby-constant">Middleware</span>.<span class="ruby-identifier">logger</span>.<span class="ruby-identifier">warn</span>(
-    <span class="ruby-string">&#39;Hoodoo::Services::Middleware::Middleware#has_memcached? is deprecated - use #has_session_store?&#39;</span>
-  )
-
   <span class="ruby-identifier">m</span> = <span class="ruby-keyword">self</span>.<span class="ruby-identifier">memcached_host</span>()
   <span class="ruby-identifier">m</span>.<span class="ruby-identifier">nil?</span> <span class="ruby-operator">==</span> <span class="ruby-keyword">false</span> <span class="ruby-operator">&amp;&amp;</span> <span class="ruby-identifier">m</span>.<span class="ruby-identifier">empty?</span> <span class="ruby-operator">==</span> <span class="ruby-keyword">false</span>
-<span class="ruby-keyword">end</span></pre>
-            </div>
-        </div>
-    </div>
-    <div class="method">
-        <div class="title method-title" id="method-c-has_session_store-3F">
-            <b>has_session_store?</b>()
-            <a href="../../../classes/Hoodoo/Services/Middleware.html#method-c-has_session_store-3F" name="method-c-has_session_store-3F" class="permalink">Link</a>
-        </div>
-
-        <div class="description">
-            <p>Return a boolean value for whether an environment variable declaring <a
-href="../TransientStore.html">Hoodoo::TransientStore</a> engine URI(s) have
-been defined by service author.</p>
-        </div>
-
-
-
-        <div class="sourcecode">
-
-            <p class="source-link">
-                Source:
-                <a href="javascript:toggleSource('method-c-has_session_store-3F_source')" id="l_method-c-has_session_store-3F_source">show</a>
-            </p>
-            <div id="method-c-has_session_store-3F_source" class="dyn-source">
-                <pre><span class="ruby-comment"># File lib/hoodoo/services/middleware/middleware.rb, line 266</span>
-<span class="ruby-keyword">def</span> <span class="ruby-keyword">self</span>.<span class="ruby-identifier">has_session_store?</span>
-  <span class="ruby-identifier">config</span> = <span class="ruby-keyword">self</span>.<span class="ruby-identifier">session_store_uri</span>()
-  <span class="ruby-identifier">config</span>.<span class="ruby-identifier">nil?</span> <span class="ruby-operator">==</span> <span class="ruby-keyword">false</span> <span class="ruby-operator">&amp;&amp;</span> <span class="ruby-identifier">config</span>.<span class="ruby-identifier">empty?</span> <span class="ruby-operator">==</span> <span class="ruby-keyword">false</span>
 <span class="ruby-keyword">end</span></pre>
             </div>
         </div>
@@ -853,11 +795,7 @@
                 <a href="javascript:toggleSource('method-c-logger_source')" id="l_method-c-logger_source">show</a>
             </p>
             <div id="method-c-logger_source" class="dyn-source">
-<<<<<<< HEAD
-                <pre><span class="ruby-comment"># File lib/hoodoo/services/middleware/middleware.rb, line 380</span>
-=======
                 <pre><span class="ruby-comment"># File lib/hoodoo/services/middleware/middleware.rb, line 358</span>
->>>>>>> c111e594
 <span class="ruby-keyword">def</span> <span class="ruby-keyword">self</span>.<span class="ruby-identifier">logger</span>
   <span class="ruby-identifier">@@logger</span> <span class="ruby-comment"># See self.set_up_basic_logging and self.set_logger</span>
 <span class="ruby-keyword">end</span></pre>
@@ -888,7 +826,7 @@
                 <a href="javascript:toggleSource('method-c-memcached_host_source')" id="l_method-c-memcached_host_source">show</a>
             </p>
             <div id="method-c-memcached_host_source" class="dyn-source">
-                <pre><span class="ruby-comment"># File lib/hoodoo/services/middleware/middleware.rb, line 278</span>
+                <pre><span class="ruby-comment"># File lib/hoodoo/services/middleware/middleware.rb, line 262</span>
 <span class="ruby-keyword">def</span> <span class="ruby-keyword">self</span>.<span class="ruby-identifier">memcached_host</span>
 
   <span class="ruby-comment"># See also ::clear_memcached_configuration_cache!.</span>
@@ -921,11 +859,7 @@
                 <a href="javascript:toggleSource('method-c-new_source')" id="l_method-c-new_source">show</a>
             </p>
             <div id="method-c-new_source" class="dyn-source">
-<<<<<<< HEAD
-                <pre><span class="ruby-comment"># File lib/hoodoo/services/middleware/middleware.rb, line 504</span>
-=======
                 <pre><span class="ruby-comment"># File lib/hoodoo/services/middleware/middleware.rb, line 481</span>
->>>>>>> c111e594
 <span class="ruby-keyword">def</span> <span class="ruby-identifier">initialize</span>( <span class="ruby-identifier">app</span> )
 
   <span class="ruby-identifier">service_container</span> = <span class="ruby-identifier">app</span>
@@ -1036,11 +970,7 @@
                 <a href="javascript:toggleSource('method-c-on_queue-3F_source')" id="l_method-c-on_queue-3F_source">show</a>
             </p>
             <div id="method-c-on_queue-3F_source" class="dyn-source">
-<<<<<<< HEAD
-                <pre><span class="ruby-comment"># File lib/hoodoo/services/middleware/middleware.rb, line 312</span>
-=======
                 <pre><span class="ruby-comment"># File lib/hoodoo/services/middleware/middleware.rb, line 279</span>
->>>>>>> c111e594
 <span class="ruby-keyword">def</span> <span class="ruby-keyword">self</span>.<span class="ruby-identifier">on_queue?</span>
 
   <span class="ruby-comment"># See also ::clear_queue_configuration_cache!.</span>
@@ -1077,11 +1007,7 @@
                 <a href="javascript:toggleSource('method-c-record_host_and_port_source')" id="l_method-c-record_host_and_port_source">show</a>
             </p>
             <div id="method-c-record_host_and_port_source" class="dyn-source">
-<<<<<<< HEAD
-                <pre><span class="ruby-comment"># File lib/hoodoo/services/middleware/middleware.rb, line 479</span>
-=======
                 <pre><span class="ruby-comment"># File lib/hoodoo/services/middleware/middleware.rb, line 456</span>
->>>>>>> c111e594
 <span class="ruby-keyword">def</span> <span class="ruby-keyword">self</span>.<span class="ruby-identifier">record_host_and_port</span>( <span class="ruby-identifier">options</span> = {} )
   <span class="ruby-identifier">@@recorded_host</span> = <span class="ruby-identifier">options</span>[ <span class="ruby-value">:Host</span> ]
   <span class="ruby-identifier">@@recorded_port</span> = <span class="ruby-identifier">options</span>[ <span class="ruby-value">:Port</span> ]
@@ -1116,84 +1042,9 @@
                 <a href="javascript:toggleSource('method-c-service_name_source')" id="l_method-c-service_name_source">show</a>
             </p>
             <div id="method-c-service_name_source" class="dyn-source">
-<<<<<<< HEAD
-                <pre><span class="ruby-comment"># File lib/hoodoo/services/middleware/middleware.rb, line 328</span>
-=======
                 <pre><span class="ruby-comment"># File lib/hoodoo/services/middleware/middleware.rb, line 306</span>
->>>>>>> c111e594
 <span class="ruby-keyword">def</span> <span class="ruby-keyword">self</span>.<span class="ruby-identifier">service_name</span>
   <span class="ruby-identifier">@@service_name</span>
-<span class="ruby-keyword">end</span></pre>
-            </div>
-        </div>
-    </div>
-    <div class="method">
-        <div class="title method-title" id="method-c-session_store_engine">
-            <b>session_store_engine</b>()
-            <a href="../../../classes/Hoodoo/Services/Middleware.html#method-c-session_store_engine" name="method-c-session_store_engine" class="permalink">Link</a>
-        </div>
-
-        <div class="description">
-            <p>Return a symbolised key for the transient storage engine as defined in the
-environment variable <code>SESSION_STORE_ENGINE</code> (with
-<code>:memcached</code> as a legacy fallback if memcached_host is defined).</p>
-<dl class="rdoc-list note-list"><dt>+ENV[ &#39;SESSION_STORE_ENGINE&#39; ]+
-<dd>
-<p>An entry from ::supported_storage_engines.</p>
-</dd></dl>
-        </div>
-
-
-
-        <div class="sourcecode">
-
-            <p class="source-link">
-                Source:
-                <a href="javascript:toggleSource('method-c-session_store_engine_source')" id="l_method-c-session_store_engine_source">show</a>
-            </p>
-            <div id="method-c-session_store_engine_source" class="dyn-source">
-                <pre><span class="ruby-comment"># File lib/hoodoo/services/middleware/middleware.rb, line 302</span>
-<span class="ruby-keyword">def</span> <span class="ruby-keyword">self</span>.<span class="ruby-identifier">session_store_engine</span>
-  <span class="ruby-keyword">if</span> <span class="ruby-constant">ENV</span>[ <span class="ruby-string">&#39;SESSION_STORE_ENGINE&#39;</span> ]
-    <span class="ruby-constant">ENV</span>[ <span class="ruby-string">&#39;SESSION_STORE_ENGINE&#39;</span> ].<span class="ruby-identifier">to_sym</span>
-  <span class="ruby-keyword">elsif</span> <span class="ruby-keyword">self</span>.<span class="ruby-identifier">has_memcached?</span>
-    <span class="ruby-value">:memcached</span>
-  <span class="ruby-keyword">end</span>
-<span class="ruby-keyword">end</span></pre>
-            </div>
-        </div>
-    </div>
-    <div class="method">
-        <div class="title method-title" id="method-c-session_store_uri">
-            <b>session_store_uri</b>()
-            <a href="../../../classes/Hoodoo/Services/Middleware.html#method-c-session_store_uri" name="method-c-session_store_uri" class="permalink">Link</a>
-        </div>
-
-        <div class="description">
-            <p>Return configuration for the selected <a
-href="../TransientStore.html">Hoodoo::TransientStore</a> engine, either as
-a flat String (IP address/ port combination) or a serialised JSON string
-with symbolised keys, defining a URI for each supported storage engine
-defined (required if +ENV[ &#39;SESSION_STORE_ENGINE&#39; ]+ defines a
-multi-engine strategy).</p>
-
-<p>Checks for the engine agnostic environment variable
-<code>SESSION_STORE_URI</code> first then uses memcached_host as a legacy
-fallback.</p>
-        </div>
-
-
-
-        <div class="sourcecode">
-
-            <p class="source-link">
-                Source:
-                <a href="javascript:toggleSource('method-c-session_store_uri_source')" id="l_method-c-session_store_uri_source">show</a>
-            </p>
-            <div id="method-c-session_store_uri_source" class="dyn-source">
-                <pre><span class="ruby-comment"># File lib/hoodoo/services/middleware/middleware.rb, line 291</span>
-<span class="ruby-keyword">def</span> <span class="ruby-keyword">self</span>.<span class="ruby-identifier">session_store_uri</span>
-  <span class="ruby-constant">ENV</span>[ <span class="ruby-string">&#39;SESSION_STORE_URI&#39;</span> ] <span class="ruby-operator">||</span> <span class="ruby-keyword">self</span>.<span class="ruby-identifier">memcached_host</span>()
 <span class="ruby-keyword">end</span></pre>
             </div>
         </div>
@@ -1234,11 +1085,7 @@
                 <a href="javascript:toggleSource('method-c-set_log_folder_source')" id="l_method-c-set_log_folder_source">show</a>
             </p>
             <div id="method-c-set_log_folder_source" class="dyn-source">
-<<<<<<< HEAD
-                <pre><span class="ruby-comment"># File lib/hoodoo/services/middleware/middleware.rb, line 420</span>
-=======
                 <pre><span class="ruby-comment"># File lib/hoodoo/services/middleware/middleware.rb, line 398</span>
->>>>>>> c111e594
 <span class="ruby-keyword">def</span> <span class="ruby-keyword">self</span>.<span class="ruby-identifier">set_log_folder</span>( <span class="ruby-identifier">base_path</span> )
   <span class="ruby-keyword">self</span>.<span class="ruby-identifier">send</span>( <span class="ruby-value">:add_file_logging</span>, <span class="ruby-identifier">base_path</span> )
 <span class="ruby-keyword">end</span></pre>
@@ -1279,11 +1126,7 @@
                 <a href="javascript:toggleSource('method-c-set_logger_source')" id="l_method-c-set_logger_source">show</a>
             </p>
             <div id="method-c-set_logger_source" class="dyn-source">
-<<<<<<< HEAD
-                <pre><span class="ruby-comment"># File lib/hoodoo/services/middleware/middleware.rb, line 397</span>
-=======
                 <pre><span class="ruby-comment"># File lib/hoodoo/services/middleware/middleware.rb, line 375</span>
->>>>>>> c111e594
 <span class="ruby-keyword">def</span> <span class="ruby-keyword">self</span>.<span class="ruby-identifier">set_logger</span>( <span class="ruby-identifier">logger</span> )
   <span class="ruby-keyword">unless</span> <span class="ruby-identifier">logger</span>.<span class="ruby-identifier">is_a?</span>( <span class="ruby-constant">Hoodoo</span><span class="ruby-operator">::</span><span class="ruby-constant">Logger</span> )
     <span class="ruby-identifier">raise</span> <span class="ruby-string">&quot;Hoodoo::Communicators::set_logger must be called with an instance of Hoodoo::Logger only&quot;</span>
@@ -1323,11 +1166,7 @@
                 <a href="javascript:toggleSource('method-c-set_test_session_source')" id="l_method-c-set_test_session_source">show</a>
             </p>
             <div id="method-c-set_test_session_source" class="dyn-source">
-<<<<<<< HEAD
-                <pre><span class="ruby-comment"># File lib/hoodoo/services/middleware/middleware.rb, line 466</span>
-=======
                 <pre><span class="ruby-comment"># File lib/hoodoo/services/middleware/middleware.rb, line 443</span>
->>>>>>> c111e594
 <span class="ruby-keyword">def</span> <span class="ruby-keyword">self</span>.<span class="ruby-identifier">set_test_session</span>( <span class="ruby-identifier">session</span> )
   <span class="ruby-identifier">@@test_session</span> = <span class="ruby-identifier">session</span>
 <span class="ruby-keyword">end</span></pre>
@@ -1364,11 +1203,7 @@
                 <a href="javascript:toggleSource('method-c-set_verbose_logging_source')" id="l_method-c-set_verbose_logging_source">show</a>
             </p>
             <div id="method-c-set_verbose_logging_source" class="dyn-source">
-<<<<<<< HEAD
-                <pre><span class="ruby-comment"># File lib/hoodoo/services/middleware/middleware.rb, line 436</span>
-=======
                 <pre><span class="ruby-comment"># File lib/hoodoo/services/middleware/middleware.rb, line 414</span>
->>>>>>> c111e594
 <span class="ruby-keyword">def</span> <span class="ruby-keyword">self</span>.<span class="ruby-identifier">set_verbose_logging</span>( <span class="ruby-identifier">verbose</span> )
   <span class="ruby-identifier">@@verbose_logging</span> = <span class="ruby-identifier">verbose</span>
 <span class="ruby-keyword">end</span></pre>
@@ -1383,12 +1218,11 @@
 
         <div class="description">
             <p>A <a href="Session.html">Hoodoo::Services::Session</a> instance to use for
-tests or when no local <a
-href="../TransientStore.html">Hoodoo::TransientStore</a> instance is known
-about (environment variable <code>SESSION_STORE_ENGINE</code> and
-<code>SESSION_STORE_URI</code> are not set). The session is (eventually)
-read each time a request is made via <a href="../../Rack.html">Rack</a>
-(through <a href="Middleware.html#method-i-call">call</a>).</p>
+tests or when no local Memcached instance is known about (environment
+variable <code>MEMCACHED_HOST</code> is not set). The session is
+(eventually) read each time a request is made via <a
+href="../../Rack.html">Rack</a> (through <a
+href="Middleware.html#method-i-call">call</a>).</p>
 
 <p>“Out of the box”, <a
 href="Middleware.html#DEFAULT_TEST_SESSION">DEFAULT_TEST_SESSION</a> is
@@ -1404,11 +1238,7 @@
                 <a href="javascript:toggleSource('method-c-test_session_source')" id="l_method-c-test_session_source">show</a>
             </p>
             <div id="method-c-test_session_source" class="dyn-source">
-<<<<<<< HEAD
-                <pre><span class="ruby-comment"># File lib/hoodoo/services/middleware/middleware.rb, line 455</span>
-=======
                 <pre><span class="ruby-comment"># File lib/hoodoo/services/middleware/middleware.rb, line 432</span>
->>>>>>> c111e594
 <span class="ruby-keyword">def</span> <span class="ruby-keyword">self</span>.<span class="ruby-identifier">test_session</span>
   <span class="ruby-identifier">@@test_session</span>
 <span class="ruby-keyword">end</span></pre>
@@ -1436,11 +1266,7 @@
                 <a href="javascript:toggleSource('method-c-verbose_logging-3F_source')" id="l_method-c-verbose_logging-3F_source">show</a>
             </p>
             <div id="method-c-verbose_logging-3F_source" class="dyn-source">
-<<<<<<< HEAD
-                <pre><span class="ruby-comment"># File lib/hoodoo/services/middleware/middleware.rb, line 443</span>
-=======
                 <pre><span class="ruby-comment"># File lib/hoodoo/services/middleware/middleware.rb, line 421</span>
->>>>>>> c111e594
 <span class="ruby-keyword">def</span> <span class="ruby-keyword">self</span>.<span class="ruby-identifier">verbose_logging?</span>
   <span class="ruby-keyword">defined?</span>( <span class="ruby-identifier">@@verbose_logging</span> ) <span class="ruby-operator">?</span> <span class="ruby-identifier">@@verbose_logging</span> <span class="ruby-operator">:</span> <span class="ruby-keyword">false</span>
 <span class="ruby-keyword">end</span></pre>
@@ -1472,11 +1298,7 @@
                 <a href="javascript:toggleSource('method-i-call_source')" id="l_method-i-call_source">show</a>
             </p>
             <div id="method-i-call_source" class="dyn-source">
-<<<<<<< HEAD
-                <pre><span class="ruby-comment"># File lib/hoodoo/services/middleware/middleware.rb, line 598</span>
-=======
                 <pre><span class="ruby-comment"># File lib/hoodoo/services/middleware/middleware.rb, line 575</span>
->>>>>>> c111e594
 <span class="ruby-keyword">def</span> <span class="ruby-identifier">call</span>( <span class="ruby-identifier">env</span> )
 
   <span class="ruby-comment"># Global exception handler - catch problems in service implementations</span>
@@ -1586,11 +1408,7 @@
                 <a href="javascript:toggleSource('method-i-inter_resource_endpoint_for_source')" id="l_method-i-inter_resource_endpoint_for_source">show</a>
             </p>
             <div id="method-i-inter_resource_endpoint_for_source" class="dyn-source">
-<<<<<<< HEAD
-                <pre><span class="ruby-comment"># File lib/hoodoo/services/middleware/middleware.rb, line 683</span>
-=======
                 <pre><span class="ruby-comment"># File lib/hoodoo/services/middleware/middleware.rb, line 660</span>
->>>>>>> c111e594
 <span class="ruby-keyword">def</span> <span class="ruby-identifier">inter_resource_endpoint_for</span>( <span class="ruby-identifier">resource</span>, <span class="ruby-identifier">version</span>, <span class="ruby-identifier">interaction</span> )
   <span class="ruby-identifier">resource</span> = <span class="ruby-identifier">resource</span>.<span class="ruby-identifier">to_sym</span>
   <span class="ruby-identifier">version</span>  = <span class="ruby-identifier">version</span>.<span class="ruby-identifier">to_i</span>
@@ -1750,11 +1568,7 @@
                 <a href="javascript:toggleSource('method-i-inter_resource_local_source')" id="l_method-i-inter_resource_local_source">show</a>
             </p>
             <div id="method-i-inter_resource_local_source" class="dyn-source">
-<<<<<<< HEAD
-                <pre><span class="ruby-comment"># File lib/hoodoo/services/middleware/middleware.rb, line 812</span>
-=======
                 <pre><span class="ruby-comment"># File lib/hoodoo/services/middleware/middleware.rb, line 789</span>
->>>>>>> c111e594
 <span class="ruby-keyword">def</span> <span class="ruby-identifier">inter_resource_local</span>( <span class="ruby-identifier">source_interaction</span>,,
                           <span class="ruby-identifier">discovery_result</span>,,
                           <span class="ruby-identifier">endpoint</span>,,
@@ -1942,9 +1756,8 @@
 
   <span class="ruby-comment"># If we get this far the interim session isn&#39;t needed. We might have</span>
   <span class="ruby-comment"># exited early due to errors above and left this behind, but that&#39;s not</span>
-  <span class="ruby-comment"># the end of the world - it&#39;ll expire out of the Hoodoo::TransientStore</span>
-  <span class="ruby-comment"># eventually.</span>
-  <span class="ruby-comment">#</span>
+  <span class="ruby-comment"># the end of the world - it&#39;ll expire out of Memcached eventually.</span>
+
   <span class="ruby-keyword">if</span> <span class="ruby-identifier">session</span> <span class="ruby-operator">&amp;&amp;</span>
      <span class="ruby-identifier">source_interaction</span>.<span class="ruby-identifier">context</span> <span class="ruby-operator">&amp;&amp;</span>
      <span class="ruby-identifier">source_interaction</span>.<span class="ruby-identifier">context</span>.<span class="ruby-identifier">session</span> <span class="ruby-operator">&amp;&amp;</span>
@@ -2024,11 +1837,7 @@
                 <a href="javascript:toggleSource('method-i-monkey_log_inbound_request_source')" id="l_method-i-monkey_log_inbound_request_source">show</a>
             </p>
             <div id="method-i-monkey_log_inbound_request_source" class="dyn-source">
-<<<<<<< HEAD
-                <pre><span class="ruby-comment"># File lib/hoodoo/services/middleware/middleware.rb, line 1059</span>
-=======
                 <pre><span class="ruby-comment"># File lib/hoodoo/services/middleware/middleware.rb, line 1035</span>
->>>>>>> c111e594
 <span class="ruby-keyword">def</span> <span class="ruby-identifier">monkey_log_inbound_request</span>( <span class="ruby-identifier">interaction</span> )
 
   <span class="ruby-identifier">data</span> = <span class="ruby-identifier">build_common_log_data_for</span>( <span class="ruby-identifier">interaction</span> )
