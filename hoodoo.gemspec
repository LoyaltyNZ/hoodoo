--- conflicted
+++ resolved
@@ -28,31 +28,15 @@
   # TODO: v5 (SDoc dependency issue)
   s.add_development_dependency 'rdoc',             '~> 4.3' # See also 'sdoc' in Gemfile
   s.add_development_dependency 'rack-test',        '~> 0.6'
-<<<<<<< HEAD
   s.add_development_dependency 'rspec',            '~> 3.5'
   s.add_development_dependency 'rspec-mocks',      '~> 3.5'
-  s.add_development_dependency 'activerecord',     '~> 5.0'
-  s.add_development_dependency 'activesupport',    '~> 5.0'
-
-  # TODO: v1.5 (test breakage)
-  s.add_development_dependency 'database_cleaner', '~> 1.4.0' # 1.5.x breaks tests
-  s.add_development_dependency 'pg',               '~> 0.19'
-  s.add_development_dependency 'byebug',           '~> 9'
-  s.add_development_dependency 'timecop',          '~> 0.8'
-  s.add_development_dependency 'raygun4ruby',      '~> 1.1' # raygun.io
-  s.add_development_dependency 'airbrake',         '~> 4.3' # airbrake.io
-  s.add_development_dependency 'le',               '~> 2.7' # logentries.com
-=======
-  s.add_development_dependency 'rspec',            '~> 3.3'
-  s.add_development_dependency 'rspec-mocks',      '~> 3.3'
-  s.add_development_dependency 'activerecord',     '~> 4.2'
-  s.add_development_dependency 'activesupport',    '~> 4.2'
+  s.add_development_dependency 'activerecord',     '~> 5.1'
+  s.add_development_dependency 'activesupport',    '~> 5.1'
   s.add_development_dependency 'database_cleaner', '~> 1.6'
-  s.add_development_dependency 'pg',               '~> 0.18'
-  s.add_development_dependency 'byebug',           '~> 3.5'
+  s.add_development_dependency 'pg',               '~> 0.21'
+  s.add_development_dependency 'byebug',           '~> 9.0'
   s.add_development_dependency 'timecop',          '~> 0.8'
   s.add_development_dependency 'raygun4ruby',      '~> 1.1' # raygun.io
   s.add_development_dependency 'airbrake',         '~> 6.2' # airbrake.io
-  s.add_development_dependency 'le',               '~> 2.6' # logentries.com
->>>>>>> b0338eac
+  s.add_development_dependency 'le',               '~> 2.7' # logentries.com
 end