--- conflicted
+++ resolved
@@ -35,10 +35,6 @@
   s.add_development_dependency 'byebug',           '~> 3.5'
   s.add_development_dependency 'timecop',          '~> 0.8'
   s.add_development_dependency 'raygun4ruby',      '~> 1.1' # raygun.io
-<<<<<<< HEAD
-  s.add_development_dependency 'airbrake',         '~> 5.6' # airbrake.io
-=======
   s.add_development_dependency 'airbrake',         '~> 6.2' # airbrake.io
->>>>>>> 6afc7dbd
   s.add_development_dependency 'le',               '~> 2.6' # logentries.com
 end